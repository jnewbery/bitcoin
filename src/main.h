--- conflicted
+++ resolved
@@ -405,13 +405,10 @@
 /** Check a block is completely valid from start to finish (only works on top of our current best block, with cs_main held) */
 bool TestBlockValidity(CValidationState& state, const CChainParams& chainparams, const CBlock& block, CBlockIndex* pindexPrev, bool fCheckPOW = true, bool fCheckMerkleRoot = true);
 
-<<<<<<< HEAD
 /** Store block on disk. If dbp is non-NULL, the file is known to already reside on disk */
 bool AcceptBlock(const CBlock& block, CValidationState& state, CBlockIndex **pindex, bool fRequested, CDiskBlockPos* dbp);
 
 bool AcceptBlockHeader(const CBlockHeader& block, CValidationState& state, CBlockIndex** ppindex=NULL);
-=======
->>>>>>> 3cd836c1
 
 class CBlockFileInfo
 {
