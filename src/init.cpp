// Copyright (c) 2009-2010 Satoshi Nakamoto
// Copyright (c) 2009-2015 The Bitcoin Core developers
// Distributed under the MIT software license, see the accompanying
// file COPYING or http://www.opensource.org/licenses/mit-license.php.

#if defined(HAVE_CONFIG_H)
#include "config/bitcoin-config.h"
#endif

#include "init.h"

#include "addrman.h"
#include "amount.h"
#include "chain.h"
#include "chainparams.h"
#include "checkpoints.h"
#include "compat/sanity.h"
#include "consensus/validation.h"
#include "httpserver.h"
#include "httprpc.h"
#include "key.h"
#include "main.h"
#include "miner.h"
#include "net.h"
#include "policy/policy.h"
#include "rpc/server.h"
#include "rpc/register.h"
#include "script/standard.h"
#include "script/sigcache.h"
#include "scheduler.h"
#include "timedata.h"
#include "txdb.h"
#include "txmempool.h"
#include "torcontrol.h"
#include "ui_interface.h"
#include "util.h"
#include "utilmoneystr.h"
#include "validationinterface.h"

#include "ccl/cclglobals.h" // CCLGlobal * cclGlobal

#ifdef ENABLE_WALLET
#include "wallet/wallet.h"
#endif
#include <stdint.h>
#include <stdio.h>

#ifndef WIN32
#include <signal.h>
#endif

#include <boost/algorithm/string/classification.hpp>
#include <boost/algorithm/string/predicate.hpp>
#include <boost/algorithm/string/replace.hpp>
#include <boost/algorithm/string/split.hpp>
#include <boost/bind.hpp>
#include <boost/filesystem.hpp>
#include <boost/function.hpp>
#include <boost/interprocess/sync/file_lock.hpp>
#include <boost/thread.hpp>
#include <openssl/crypto.h>

#if ENABLE_ZMQ
#include "zmq/zmqnotificationinterface.h"
#endif

using namespace std;

bool fFeeEstimatesInitialized = false;
static const bool DEFAULT_PROXYRANDOMIZE = true;
static const bool DEFAULT_REST_ENABLE = false;
static const bool DEFAULT_DISABLE_SAFEMODE = false;
static const bool DEFAULT_STOPAFTERBLOCKIMPORT = false;


#if ENABLE_ZMQ
static CZMQNotificationInterface* pzmqNotificationInterface = NULL;
#endif

#ifdef WIN32
// Win32 LevelDB doesn't use filedescriptors, and the ones used for
// accessing block files don't count towards the fd_set size limit
// anyway.
#define MIN_CORE_FILEDESCRIPTORS 0
#else
#define MIN_CORE_FILEDESCRIPTORS 150
#endif

/** Used to pass flags to the Bind() function */
enum BindFlags {
    BF_NONE         = 0,
    BF_EXPLICIT     = (1U << 0),
    BF_REPORT_ERROR = (1U << 1),
    BF_WHITELIST    = (1U << 2),
};

static const char* FEE_ESTIMATES_FILENAME="fee_estimates.dat";

//////////////////////////////////////////////////////////////////////////////
//
// Shutdown
//

//
// Thread management and startup/shutdown:
//
// The network-processing threads are all part of a thread group
// created by AppInit() or the Qt main() function.
//
// A clean exit happens when StartShutdown() or the SIGTERM
// signal handler sets fRequestShutdown, which triggers
// the DetectShutdownThread(), which interrupts the main thread group.
// DetectShutdownThread() then exits, which causes AppInit() to
// continue (it .joins the shutdown thread).
// Shutdown() is then
// called to clean up database connections, and stop other
// threads that should only be stopped after the main network-processing
// threads have exited.
//
// Note that if running -daemon the parent process returns from AppInit2
// before adding any threads to the threadGroup, so .join_all() returns
// immediately and the parent exits from main().
//
// Shutdown for Qt is very similar, only it uses a QTimer to detect
// fRequestShutdown getting set, and then does the normal Qt
// shutdown thing.
//

std::atomic<bool> fRequestShutdown(false);

void StartShutdown()
{
    fRequestShutdown = true;
}
bool ShutdownRequested()
{
    return fRequestShutdown;
}

/**
 * This is a minimally invasive approach to shutdown on LevelDB read errors from the
 * chainstate, while keeping user interface out of the common library, which is shared
 * between bitcoind, and bitcoin-qt and non-server tools.
*/
class CCoinsViewErrorCatcher : public CCoinsViewBacked
{
public:
    CCoinsViewErrorCatcher(CCoinsView* view) : CCoinsViewBacked(view) {}
    bool GetCoins(const uint256 &txid, CCoins &coins) const {
        try {
            return CCoinsViewBacked::GetCoins(txid, coins);
        } catch(const std::runtime_error& e) {
            uiInterface.ThreadSafeMessageBox(_("Error reading from database, shutting down."), "", CClientUIInterface::MSG_ERROR);
            LogPrintf("Error reading from database: %s\n", e.what());
            // Starting the shutdown sequence and returning false to the caller would be
            // interpreted as 'entry not found' (as opposed to unable to read data), and
            // could lead to invalid interpretation. Just exit immediately, as we can't
            // continue anyway, and all writes should be atomic.
            abort();
        }
    }
    // Writes do not need similar protection, as failure to write is handled by the caller.
};

static CCoinsViewDB *pcoinsdbview = NULL;
static CCoinsViewErrorCatcher *pcoinscatcher = NULL;
static boost::scoped_ptr<ECCVerifyHandle> globalVerifyHandle;

void Interrupt(boost::thread_group& threadGroup)
{
    InterruptHTTPServer();
    InterruptHTTPRPC();
    InterruptRPC();
    InterruptREST();
    InterruptTorControl();
    threadGroup.interrupt_all();
}

void Shutdown()
{
    LogPrintf("%s: In progress...\n", __func__);
    static CCriticalSection cs_Shutdown;
    TRY_LOCK(cs_Shutdown, lockShutdown);
    if (!lockShutdown)
        return;

    /// Note: Shutdown() must be able to handle cases in which AppInit2() failed part of the way,
    /// for example if the data directory was found to be locked.
    /// Be sure that anything that writes files or flushes caches only does this if the respective
    /// module was initialized.
    RenameThread("bitcoin-shutoff");
    mempool.AddTransactionsUpdated(1);

    StopHTTPRPC();
    StopREST();
    StopRPC();
    StopHTTPServer();
#ifdef ENABLE_WALLET
    if (pwalletMain)
        pwalletMain->Flush(false);
#endif
    StopNode();
    StopTorControl();
    UnregisterNodeSignals(GetNodeSignals());

    if (fFeeEstimatesInitialized)
    {
        boost::filesystem::path est_path = GetDataDir() / FEE_ESTIMATES_FILENAME;
        CAutoFile est_fileout(fopen(est_path.string().c_str(), "wb"), SER_DISK, CLIENT_VERSION);
        if (!est_fileout.IsNull())
            mempool.WriteFeeEstimates(est_fileout);
        else
            LogPrintf("%s: Failed to write fee estimates to %s\n", __func__, est_path.string());
        fFeeEstimatesInitialized = false;
    }

    cclGlobals->Shutdown();

    {
        LOCK(cs_main);
        if (pcoinsTip != NULL) {
            FlushStateToDisk();
        }
        delete pcoinsTip;
        pcoinsTip = NULL;
        delete pcoinscatcher;
        pcoinscatcher = NULL;
        delete pcoinsdbview;
        pcoinsdbview = NULL;
        delete pblocktree;
        pblocktree = NULL;
    }
#ifdef ENABLE_WALLET
    if (pwalletMain)
        pwalletMain->Flush(true);
#endif

#if ENABLE_ZMQ
    if (pzmqNotificationInterface) {
        UnregisterValidationInterface(pzmqNotificationInterface);
        delete pzmqNotificationInterface;
        pzmqNotificationInterface = NULL;
    }
#endif

#ifndef WIN32
    try {
        boost::filesystem::remove(GetPidFile());
    } catch (const boost::filesystem::filesystem_error& e) {
        LogPrintf("%s: Unable to remove pidfile: %s\n", __func__, e.what());
    }
#endif
    UnregisterAllValidationInterfaces();
#ifdef ENABLE_WALLET
    delete pwalletMain;
    pwalletMain = NULL;
#endif
    globalVerifyHandle.reset();
    ECC_Stop();
    LogPrintf("%s: done\n", __func__);
}

/**
 * Signal handlers are very limited in what they are allowed to do, so:
 */
void HandleSIGTERM(int)
{
    fRequestShutdown = true;
}

void HandleSIGHUP(int)
{
    fReopenDebugLog = true;
}

bool static Bind(const CService &addr, unsigned int flags) {
    if (!(flags & BF_EXPLICIT) && IsLimited(addr))
        return false;
    std::string strError;
    if (!BindListenPort(addr, strError, (flags & BF_WHITELIST) != 0)) {
        if (flags & BF_REPORT_ERROR)
            return InitError(strError);
        return false;
    }
    return true;
}

void OnRPCStopped()
{
    cvBlockChange.notify_all();
    LogPrint("rpc", "RPC stopped.\n");
}

void OnRPCPreCommand(const CRPCCommand& cmd)
{
    // Observe safe mode
    string strWarning = GetWarnings("rpc");
    if (strWarning != "" && !GetBoolArg("-disablesafemode", DEFAULT_DISABLE_SAFEMODE) &&
        !cmd.okSafeMode)
        throw JSONRPCError(RPC_FORBIDDEN_BY_SAFE_MODE, string("Safe mode: ") + strWarning);
}

std::string HelpMessage(HelpMessageMode mode)
{
    const bool showDebug = GetBoolArg("-help-debug", false);

    // When adding new options to the categories, please keep and ensure alphabetical ordering.
    // Do not translate _(...) -help-debug options, Many technical terms, and only a very small audience, so is unnecessary stress to translators.
    string strUsage = HelpMessageGroup(_("Options:"));
    strUsage += HelpMessageOpt("-?", _("Print this help message and exit"));
    strUsage += HelpMessageOpt("-version", _("Print version and exit"));
    strUsage += HelpMessageOpt("-alertnotify=<cmd>", _("Execute command when a relevant alert is received or we see a really long fork (%s in cmd is replaced by message)"));
    strUsage += HelpMessageOpt("-blocknotify=<cmd>", _("Execute command when the best block changes (%s in cmd is replaced by block hash)"));
    if (showDebug)
        strUsage += HelpMessageOpt("-blocksonly", strprintf(_("Whether to operate in a blocks only mode (default: %u)"), DEFAULT_BLOCKSONLY));
    strUsage += HelpMessageOpt("-checkblocks=<n>", strprintf(_("How many blocks to check at startup (default: %u, 0 = all)"), DEFAULT_CHECKBLOCKS));
    strUsage += HelpMessageOpt("-checklevel=<n>", strprintf(_("How thorough the block verification of -checkblocks is (0-4, default: %u)"), DEFAULT_CHECKLEVEL));
    strUsage += HelpMessageOpt("-conf=<file>", strprintf(_("Specify configuration file (default: %s)"), BITCOIN_CONF_FILENAME));
    if (mode == HMM_BITCOIND)
    {
#ifndef WIN32
        strUsage += HelpMessageOpt("-daemon", _("Run in the background as a daemon and accept commands"));
#endif
    }
    strUsage += HelpMessageOpt("-datadir=<dir>", _("Specify data directory"));
    strUsage += HelpMessageOpt("-dbcache=<n>", strprintf(_("Set database cache size in megabytes (%d to %d, default: %d)"), nMinDbCache, nMaxDbCache, nDefaultDbCache));
    if (showDebug)
        strUsage += HelpMessageOpt("-feefilter", strprintf("Tell other nodes to filter invs to us by our mempool min fee (default: %u)", DEFAULT_FEEFILTER));
    strUsage += HelpMessageOpt("-loadblock=<file>", _("Imports blocks from external blk000??.dat file on startup"));
    strUsage += HelpMessageOpt("-maxorphantx=<n>", strprintf(_("Keep at most <n> unconnectable transactions in memory (default: %u)"), DEFAULT_MAX_ORPHAN_TRANSACTIONS));
    strUsage += HelpMessageOpt("-maxmempool=<n>", strprintf(_("Keep the transaction memory pool below <n> megabytes (default: %u)"), DEFAULT_MAX_MEMPOOL_SIZE));
    strUsage += HelpMessageOpt("-mempoolexpiry=<n>", strprintf(_("Do not keep transactions in the mempool longer than <n> hours (default: %u)"), DEFAULT_MEMPOOL_EXPIRY));
    strUsage += HelpMessageOpt("-par=<n>", strprintf(_("Set the number of script verification threads (%u to %d, 0 = auto, <0 = leave that many cores free, default: %d)"),
        -GetNumCores(), MAX_SCRIPTCHECK_THREADS, DEFAULT_SCRIPTCHECK_THREADS));
#ifndef WIN32
    strUsage += HelpMessageOpt("-pid=<file>", strprintf(_("Specify pid file (default: %s)"), BITCOIN_PID_FILENAME));
#endif
    strUsage += HelpMessageOpt("-prune=<n>", strprintf(_("Reduce storage requirements by pruning (deleting) old blocks. This mode is incompatible with -txindex and -rescan. "
            "Warning: Reverting this setting requires re-downloading the entire blockchain. "
            "(default: 0 = disable pruning blocks, >%u = target size in MiB to use for block files)"), MIN_DISK_SPACE_FOR_BLOCK_FILES / 1024 / 1024));
    strUsage += HelpMessageOpt("-reindex-chainstate", _("Rebuild chain state from the currently indexed blocks"));
    strUsage += HelpMessageOpt("-reindex", _("Rebuild chain state and block index from the blk*.dat files on disk"));
#ifndef WIN32
    strUsage += HelpMessageOpt("-sysperms", _("Create new files with system default permissions, instead of umask 077 (only effective with disabled wallet functionality)"));
#endif
    strUsage += HelpMessageOpt("-txindex", strprintf(_("Maintain a full transaction index, used by the getrawtransaction rpc call (default: %u)"), DEFAULT_TXINDEX));

    strUsage += HelpMessageGroup(_("Connection options:"));
    strUsage += HelpMessageOpt("-addnode=<ip>", _("Add a node to connect to and attempt to keep the connection open"));
    strUsage += HelpMessageOpt("-banscore=<n>", strprintf(_("Threshold for disconnecting misbehaving peers (default: %u)"), DEFAULT_BANSCORE_THRESHOLD));
    strUsage += HelpMessageOpt("-bantime=<n>", strprintf(_("Number of seconds to keep misbehaving peers from reconnecting (default: %u)"), DEFAULT_MISBEHAVING_BANTIME));
    strUsage += HelpMessageOpt("-bind=<addr>", _("Bind to given address and always listen on it. Use [host]:port notation for IPv6"));
    strUsage += HelpMessageOpt("-connect=<ip>", _("Connect only to the specified node(s)"));
    strUsage += HelpMessageOpt("-discover", _("Discover own IP addresses (default: 1 when listening and no -externalip or -proxy)"));
    strUsage += HelpMessageOpt("-dns", _("Allow DNS lookups for -addnode, -seednode and -connect") + " " + strprintf(_("(default: %u)"), DEFAULT_NAME_LOOKUP));
    strUsage += HelpMessageOpt("-dnsseed", _("Query for peer addresses via DNS lookup, if low on addresses (default: 1 unless -connect)"));
    strUsage += HelpMessageOpt("-externalip=<ip>", _("Specify your own public address"));
    strUsage += HelpMessageOpt("-forcednsseed", strprintf(_("Always query for peer addresses via DNS lookup (default: %u)"), DEFAULT_FORCEDNSSEED));
    strUsage += HelpMessageOpt("-listen", _("Accept connections from outside (default: 1 if no -proxy or -connect)"));
    strUsage += HelpMessageOpt("-listenonion", strprintf(_("Automatically create Tor hidden service (default: %d)"), DEFAULT_LISTEN_ONION));
    strUsage += HelpMessageOpt("-maxconnections=<n>", strprintf(_("Maintain at most <n> connections to peers (default: %u)"), DEFAULT_MAX_PEER_CONNECTIONS));
    strUsage += HelpMessageOpt("-maxreceivebuffer=<n>", strprintf(_("Maximum per-connection receive buffer, <n>*1000 bytes (default: %u)"), DEFAULT_MAXRECEIVEBUFFER));
    strUsage += HelpMessageOpt("-maxsendbuffer=<n>", strprintf(_("Maximum per-connection send buffer, <n>*1000 bytes (default: %u)"), DEFAULT_MAXSENDBUFFER));
    strUsage += HelpMessageOpt("-maxtimeadjustment", strprintf(_("Maximum allowed median peer time offset adjustment. Local perspective of time may be influenced by peers forward or backward by this amount. (default: %u seconds)"), DEFAULT_MAX_TIME_ADJUSTMENT));
    strUsage += HelpMessageOpt("-onion=<ip:port>", strprintf(_("Use separate SOCKS5 proxy to reach peers via Tor hidden services (default: %s)"), "-proxy"));
    strUsage += HelpMessageOpt("-onlynet=<net>", _("Only connect to nodes in network <net> (ipv4, ipv6 or onion)"));
    strUsage += HelpMessageOpt("-permitbaremultisig", strprintf(_("Relay non-P2SH multisig (default: %u)"), DEFAULT_PERMIT_BAREMULTISIG));
    strUsage += HelpMessageOpt("-peerbloomfilters", strprintf(_("Support filtering of blocks and transaction with bloom filters (default: %u)"), DEFAULT_PEERBLOOMFILTERS));
    strUsage += HelpMessageOpt("-port=<port>", strprintf(_("Listen for connections on <port> (default: %u or testnet: %u)"), Params(CBaseChainParams::MAIN).GetDefaultPort(), Params(CBaseChainParams::TESTNET).GetDefaultPort()));
    strUsage += HelpMessageOpt("-proxy=<ip:port>", _("Connect through SOCKS5 proxy"));
    strUsage += HelpMessageOpt("-proxyrandomize", strprintf(_("Randomize credentials for every proxy connection. This enables Tor stream isolation (default: %u)"), DEFAULT_PROXYRANDOMIZE));
    strUsage += HelpMessageOpt("-seednode=<ip>", _("Connect to a node to retrieve peer addresses, and disconnect"));
    strUsage += HelpMessageOpt("-timeout=<n>", strprintf(_("Specify connection timeout in milliseconds (minimum: 1, default: %d)"), DEFAULT_CONNECT_TIMEOUT));
    strUsage += HelpMessageOpt("-torcontrol=<ip>:<port>", strprintf(_("Tor control port to use if onion listening enabled (default: %s)"), DEFAULT_TOR_CONTROL));
    strUsage += HelpMessageOpt("-torpassword=<pass>", _("Tor control port password (default: empty)"));
#ifdef USE_UPNP
#if USE_UPNP
    strUsage += HelpMessageOpt("-upnp", _("Use UPnP to map the listening port (default: 1 when listening and no -proxy)"));
#else
    strUsage += HelpMessageOpt("-upnp", strprintf(_("Use UPnP to map the listening port (default: %u)"), 0));
#endif
#endif
    strUsage += HelpMessageOpt("-whitebind=<addr>", _("Bind to given address and whitelist peers connecting to it. Use [host]:port notation for IPv6"));
    strUsage += HelpMessageOpt("-whitelist=<netmask>", _("Whitelist peers connecting from the given netmask or IP address. Can be specified multiple times.") +
        " " + _("Whitelisted peers cannot be DoS banned and their transactions are always relayed, even if they are already in the mempool, useful e.g. for a gateway"));
    strUsage += HelpMessageOpt("-whitelistrelay", strprintf(_("Accept relayed transactions received from whitelisted peers even when not relaying transactions (default: %d)"), DEFAULT_WHITELISTRELAY));
    strUsage += HelpMessageOpt("-whitelistforcerelay", strprintf(_("Force relay of transactions from whitelisted peers even they violate local relay policy (default: %d)"), DEFAULT_WHITELISTFORCERELAY));
    strUsage += HelpMessageOpt("-maxuploadtarget=<n>", strprintf(_("Tries to keep outbound traffic under the given target (in MiB per 24h), 0 = no limit (default: %d)"), DEFAULT_MAX_UPLOAD_TARGET));

#ifdef ENABLE_WALLET
    strUsage += CWallet::GetWalletHelpString(showDebug);
#endif

#if ENABLE_ZMQ
    strUsage += HelpMessageGroup(_("ZeroMQ notification options:"));
    strUsage += HelpMessageOpt("-zmqpubhashblock=<address>", _("Enable publish hash block in <address>"));
    strUsage += HelpMessageOpt("-zmqpubhashtx=<address>", _("Enable publish hash transaction in <address>"));
    strUsage += HelpMessageOpt("-zmqpubrawblock=<address>", _("Enable publish raw block in <address>"));
    strUsage += HelpMessageOpt("-zmqpubrawtx=<address>", _("Enable publish raw transaction in <address>"));
#endif

    strUsage += HelpMessageGroup(_("Debugging/Testing options:"));
    strUsage += HelpMessageOpt("-uacomment=<cmt>", _("Append comment to the user agent string"));
    if (showDebug)
    {
        strUsage += HelpMessageOpt("-checkblockindex", strprintf("Do a full consistency check for mapBlockIndex, setBlockIndexCandidates, chainActive and mapBlocksUnlinked occasionally. Also sets -checkmempool (default: %u)", Params(CBaseChainParams::MAIN).DefaultConsistencyChecks()));
        strUsage += HelpMessageOpt("-checkmempool=<n>", strprintf("Run checks every <n> transactions (default: %u)", Params(CBaseChainParams::MAIN).DefaultConsistencyChecks()));
        strUsage += HelpMessageOpt("-checkpoints", strprintf("Disable expensive verification for known chain history (default: %u)", DEFAULT_CHECKPOINTS_ENABLED));
        strUsage += HelpMessageOpt("-disablesafemode", strprintf("Disable safemode, override a real safe mode event (default: %u)", DEFAULT_DISABLE_SAFEMODE));
        strUsage += HelpMessageOpt("-testsafemode", strprintf("Force safe mode (default: %u)", DEFAULT_TESTSAFEMODE));
        strUsage += HelpMessageOpt("-dropmessagestest=<n>", "Randomly drop 1 of every <n> network messages");
        strUsage += HelpMessageOpt("-fuzzmessagestest=<n>", "Randomly fuzz 1 of every <n> network messages");
        strUsage += HelpMessageOpt("-stopafterblockimport", strprintf("Stop running after importing blocks from disk (default: %u)", DEFAULT_STOPAFTERBLOCKIMPORT));
        strUsage += HelpMessageOpt("-limitancestorcount=<n>", strprintf("Do not accept transactions if number of in-mempool ancestors is <n> or more (default: %u)", DEFAULT_ANCESTOR_LIMIT));
        strUsage += HelpMessageOpt("-limitancestorsize=<n>", strprintf("Do not accept transactions whose size with all in-mempool ancestors exceeds <n> kilobytes (default: %u)", DEFAULT_ANCESTOR_SIZE_LIMIT));
        strUsage += HelpMessageOpt("-limitdescendantcount=<n>", strprintf("Do not accept transactions if any ancestor would have <n> or more in-mempool descendants (default: %u)", DEFAULT_DESCENDANT_LIMIT));
        strUsage += HelpMessageOpt("-limitdescendantsize=<n>", strprintf("Do not accept transactions if any ancestor would have more than <n> kilobytes of in-mempool descendants (default: %u).", DEFAULT_DESCENDANT_SIZE_LIMIT));
    }
    string debugCategories = "addrman, alert, bench, coindb, db, http, libevent, lock, mempool, mempoolrej, net, proxy, prune, rand, reindex, rpc, selectcoins, tor, zmq"; // Don't translate these and qt below
    if (mode == HMM_BITCOIN_QT)
        debugCategories += ", qt";
    strUsage += HelpMessageOpt("-debug=<category>", strprintf(_("Output debugging information (default: %u, supplying <category> is optional)"), 0) + ". " +
        _("If <category> is not supplied or if <category> = 1, output all debugging information.") + _("<category> can be:") + " " + debugCategories + ".");
    if (showDebug)
        strUsage += HelpMessageOpt("-nodebug", "Turn off debugging messages, same as -debug=0");
    strUsage += HelpMessageOpt("-help-debug", _("Show all debugging options (usage: --help -help-debug)"));
    strUsage += HelpMessageOpt("-logips", strprintf(_("Include IP addresses in debug output (default: %u)"), DEFAULT_LOGIPS));
    strUsage += HelpMessageOpt("-logtimestamps", strprintf(_("Prepend debug output with timestamp (default: %u)"), DEFAULT_LOGTIMESTAMPS));
    if (showDebug)
    {
        strUsage += HelpMessageOpt("-logtimemicros", strprintf("Add microsecond precision to debug timestamps (default: %u)", DEFAULT_LOGTIMEMICROS));
        strUsage += HelpMessageOpt("-mocktime=<n>", "Replace actual time with <n> seconds since epoch (default: 0)");
        strUsage += HelpMessageOpt("-limitfreerelay=<n>", strprintf("Continuously rate-limit free transactions to <n>*1000 bytes per minute (default: %u)", DEFAULT_LIMITFREERELAY));
        strUsage += HelpMessageOpt("-relaypriority", strprintf("Require high priority for relaying free or low-fee transactions (default: %u)", DEFAULT_RELAYPRIORITY));
        strUsage += HelpMessageOpt("-maxsigcachesize=<n>", strprintf("Limit size of signature cache to <n> MiB (default: %u)", DEFAULT_MAX_SIG_CACHE_SIZE));
        strUsage += HelpMessageOpt("-maxtipage=<n>", strprintf("Maximum tip age in seconds to consider node in initial block download (default: %u)", DEFAULT_MAX_TIP_AGE));
    }
    strUsage += HelpMessageOpt("-minrelaytxfee=<amt>", strprintf(_("Fees (in %s/kB) smaller than this are considered zero fee for relaying, mining and transaction creation (default: %s)"),
        CURRENCY_UNIT, FormatMoney(DEFAULT_MIN_RELAY_TX_FEE)));
    strUsage += HelpMessageOpt("-maxtxfee=<amt>", strprintf(_("Maximum total fees (in %s) to use in a single wallet transaction or raw transaction; setting this too low may abort large transactions (default: %s)"),
        CURRENCY_UNIT, FormatMoney(DEFAULT_TRANSACTION_MAXFEE)));
    strUsage += HelpMessageOpt("-printtoconsole", _("Send trace/debug info to console instead of debug.log file"));
    if (showDebug)
    {
        strUsage += HelpMessageOpt("-printpriority", strprintf("Log transaction priority and fee per kB when mining blocks (default: %u)", DEFAULT_PRINTPRIORITY));
    }
    strUsage += HelpMessageOpt("-shrinkdebugfile", _("Shrink debug.log file on client startup (default: 1 when no -debug)"));

    AppendParamsHelpMessages(strUsage, showDebug);

    strUsage += HelpMessageGroup(_("Node relay options:"));
    if (showDebug)
        strUsage += HelpMessageOpt("-acceptnonstdtxn", strprintf("Relay and mine \"non-standard\" transactions (%sdefault: %u)", "testnet/regtest only; ", !Params(CBaseChainParams::TESTNET).RequireStandard()));
    strUsage += HelpMessageOpt("-bytespersigop", strprintf(_("Minimum bytes per sigop in transactions we relay and mine (default: %u)"), DEFAULT_BYTES_PER_SIGOP));
    strUsage += HelpMessageOpt("-datacarrier", strprintf(_("Relay and mine data carrier transactions (default: %u)"), DEFAULT_ACCEPT_DATACARRIER));
    strUsage += HelpMessageOpt("-datacarriersize", strprintf(_("Maximum size of data in data carrier transactions we relay and mine (default: %u)"), MAX_OP_RETURN_RELAY));
    strUsage += HelpMessageOpt("-mempoolreplacement", strprintf(_("Enable transaction replacement in the memory pool (default: %u)"), DEFAULT_ENABLE_REPLACEMENT));

    strUsage += HelpMessageGroup(_("Block creation options:"));
    strUsage += HelpMessageOpt("-blockmaxcost=<n>", strprintf(_("Set maximum block cost (default: %d)"), DEFAULT_BLOCK_MAX_COST));
    strUsage += HelpMessageOpt("-blockminsize=<n>", strprintf(_("Set minimum block size in bytes (default: %u)"), DEFAULT_BLOCK_MIN_SIZE));
    strUsage += HelpMessageOpt("-blockmaxsize=<n>", strprintf(_("Set maximum block size in bytes (default: %d)"), DEFAULT_BLOCK_MAX_SIZE));
    strUsage += HelpMessageOpt("-blockprioritysize=<n>", strprintf(_("Set maximum size of high-priority/low-fee transactions in bytes (default: %d)"), DEFAULT_BLOCK_PRIORITY_SIZE));
    if (showDebug)
        strUsage += HelpMessageOpt("-blockversion=<n>", "Override block version to test forking scenarios");

    strUsage += HelpMessageGroup(_("RPC server options:"));
    strUsage += HelpMessageOpt("-server", _("Accept command line and JSON-RPC commands"));
    strUsage += HelpMessageOpt("-rest", strprintf(_("Accept public REST requests (default: %u)"), DEFAULT_REST_ENABLE));
    strUsage += HelpMessageOpt("-rpcbind=<addr>", _("Bind to given address to listen for JSON-RPC connections. Use [host]:port notation for IPv6. This option can be specified multiple times (default: bind to all interfaces)"));
    strUsage += HelpMessageOpt("-rpccookiefile=<loc>", _("Location of the auth cookie (default: data dir)"));
    strUsage += HelpMessageOpt("-rpcuser=<user>", _("Username for JSON-RPC connections"));
    strUsage += HelpMessageOpt("-rpcpassword=<pw>", _("Password for JSON-RPC connections"));
    strUsage += HelpMessageOpt("-rpcauth=<userpw>", _("Username and hashed password for JSON-RPC connections. The field <userpw> comes in the format: <USERNAME>:<SALT>$<HASH>. A canonical python script is included in share/rpcuser. This option can be specified multiple times"));
    strUsage += HelpMessageOpt("-rpcport=<port>", strprintf(_("Listen for JSON-RPC connections on <port> (default: %u or testnet: %u)"), BaseParams(CBaseChainParams::MAIN).RPCPort(), BaseParams(CBaseChainParams::TESTNET).RPCPort()));
    strUsage += HelpMessageOpt("-rpcallowip=<ip>", _("Allow JSON-RPC connections from specified source. Valid for <ip> are a single IP (e.g. 1.2.3.4), a network/netmask (e.g. 1.2.3.4/255.255.255.0) or a network/CIDR (e.g. 1.2.3.4/24). This option can be specified multiple times"));
    strUsage += HelpMessageOpt("-rpcthreads=<n>", strprintf(_("Set the number of threads to service RPC calls (default: %d)"), DEFAULT_HTTP_THREADS));
    if (showDebug) {
        strUsage += HelpMessageOpt("-rpcworkqueue=<n>", strprintf("Set the depth of the work queue to service RPC calls (default: %d)", DEFAULT_HTTP_WORKQUEUE));
        strUsage += HelpMessageOpt("-rpcservertimeout=<n>", strprintf("Timeout during HTTP requests (default: %d)", DEFAULT_HTTP_SERVER_TIMEOUT));
    }

    cclGlobals->UpdateUsage(strUsage);

    return strUsage;
}

std::string LicenseInfo()
{
    const std::string URL_SOURCE_CODE = "<https://github.com/bitcoin/bitcoin>";
    const std::string URL_WEBSITE = "<https://bitcoincore.org>";
    // todo: remove urls from translations on next change
    return CopyrightHolders(strprintf(_("Copyright (C) %i-%i"), 2009, COPYRIGHT_YEAR) + " ") + "\n" +
           "\n" +
           strprintf(_("Please contribute if you find %s useful. "
                       "Visit %s for further information about the software."),
               PACKAGE_NAME, URL_WEBSITE) +
           "\n" +
           strprintf(_("The source code is available from %s."),
               URL_SOURCE_CODE) +
           "\n" +
           "\n" +
           _("This is experimental software.") + "\n" +
           _("Distributed under the MIT software license, see the accompanying file COPYING or <http://www.opensource.org/licenses/mit-license.php>.") + "\n" +
           "\n" +
           _("This product includes software developed by the OpenSSL Project for use in the OpenSSL Toolkit <https://www.openssl.org/> and cryptographic software written by Eric Young and UPnP software written by Thomas Bernard.") +
           "\n";
}

static void BlockNotifyCallback(bool initialSync, const CBlockIndex *pBlockIndex)
{
    if (initialSync || !pBlockIndex)
        return;

    std::string strCmd = GetArg("-blocknotify", "");

    boost::replace_all(strCmd, "%s", pBlockIndex->GetBlockHash().GetHex());
    boost::thread t(runCommand, strCmd); // thread runs free
}

struct CImportingNow
{
    CImportingNow() {
        assert(fImporting == false);
        fImporting = true;
    }

    ~CImportingNow() {
        assert(fImporting == true);
        fImporting = false;
    }
};


// If we're using -prune with -reindex, then delete block files that will be ignored by the
// reindex.  Since reindexing works by starting at block file 0 and looping until a blockfile
// is missing, do the same here to delete any later block files after a gap.  Also delete all
// rev files since they'll be rewritten by the reindex anyway.  This ensures that vinfoBlockFile
// is in sync with what's actually on disk by the time we start downloading, so that pruning
// works correctly.
void CleanupBlockRevFiles()
{
    using namespace boost::filesystem;
    map<string, path> mapBlockFiles;

    // Glob all blk?????.dat and rev?????.dat files from the blocks directory.
    // Remove the rev files immediately and insert the blk file paths into an
    // ordered map keyed by block file index.
    LogPrintf("Removing unusable blk?????.dat and rev?????.dat files for -reindex with -prune\n");
    path blocksdir = GetDataDir() / "blocks";
    for (directory_iterator it(blocksdir); it != directory_iterator(); it++) {
        if (is_regular_file(*it) &&
            it->path().filename().string().length() == 12 &&
            it->path().filename().string().substr(8,4) == ".dat")
        {
            if (it->path().filename().string().substr(0,3) == "blk")
                mapBlockFiles[it->path().filename().string().substr(3,5)] = it->path();
            else if (it->path().filename().string().substr(0,3) == "rev")
                remove(it->path());
        }
    }

    // Remove all block files that aren't part of a contiguous set starting at
    // zero by walking the ordered map (keys are block file indices) by
    // keeping a separate counter.  Once we hit a gap (or if 0 doesn't exist)
    // start removing block files.
    int nContigCounter = 0;
    BOOST_FOREACH(const PAIRTYPE(string, path)& item, mapBlockFiles) {
        if (atoi(item.first) == nContigCounter) {
            nContigCounter++;
            continue;
        }
        remove(item.second);
    }
}

void ThreadImport(std::vector<boost::filesystem::path> vImportFiles)
{
    const CChainParams& chainparams = Params();
    RenameThread("bitcoin-loadblk");
    CImportingNow imp;

    // -reindex
    if (fReindex) {
        int nFile = 0;
        while (true) {
            CDiskBlockPos pos(nFile, 0);
            if (!boost::filesystem::exists(GetBlockPosFilename(pos, "blk")))
                break; // No block files left to reindex
            FILE *file = OpenBlockFile(pos, true);
            if (!file)
                break; // This error is logged in OpenBlockFile
            LogPrintf("Reindexing block file blk%05u.dat...\n", (unsigned int)nFile);
            LoadExternalBlockFile(chainparams, file, &pos);
            nFile++;
        }
        pblocktree->WriteReindexing(false);
        fReindex = false;
        LogPrintf("Reindexing finished\n");
        // To avoid ending up in a situation without genesis block, re-try initializing (no-op if reindexing worked):
        InitBlockIndex(chainparams);
    }

    // hardcoded $DATADIR/bootstrap.dat
    boost::filesystem::path pathBootstrap = GetDataDir() / "bootstrap.dat";
    if (boost::filesystem::exists(pathBootstrap)) {
        FILE *file = fopen(pathBootstrap.string().c_str(), "rb");
        if (file) {
            boost::filesystem::path pathBootstrapOld = GetDataDir() / "bootstrap.dat.old";
            LogPrintf("Importing bootstrap.dat...\n");
            LoadExternalBlockFile(chainparams, file);
            RenameOver(pathBootstrap, pathBootstrapOld);
        } else {
            LogPrintf("Warning: Could not open bootstrap file %s\n", pathBootstrap.string());
        }
    }

    // -loadblock=
    BOOST_FOREACH(const boost::filesystem::path& path, vImportFiles) {
        FILE *file = fopen(path.string().c_str(), "rb");
        if (file) {
            LogPrintf("Importing blocks file %s...\n", path.string());
            LoadExternalBlockFile(chainparams, file);
        } else {
            LogPrintf("Warning: Could not open blocks file %s\n", path.string());
        }
    }

    // scan for better chains in the block chain database, that are not yet connected in the active best chain
    CValidationState state;
    if (!ActivateBestChain(state, chainparams)) {
        LogPrintf("Failed to connect best block");
        StartShutdown();
    }

    if (GetBoolArg("-stopafterblockimport", DEFAULT_STOPAFTERBLOCKIMPORT)) {
        LogPrintf("Stopping after block import\n");
        StartShutdown();
    }
}

/** Sanity checks
 *  Ensure that Bitcoin is running in a usable environment with all
 *  necessary library support.
 */
bool InitSanityCheck(void)
{
    if(!ECC_InitSanityCheck()) {
        InitError("Elliptic curve cryptography sanity check failure. Aborting.");
        return false;
    }
    if (!glibc_sanity_test() || !glibcxx_sanity_test())
        return false;

    return true;
}

bool AppInitServers(boost::thread_group& threadGroup)
{
    RPCServer::OnStopped(&OnRPCStopped);
    RPCServer::OnPreCommand(&OnRPCPreCommand);
    if (!InitHTTPServer())
        return false;
    if (!StartRPC())
        return false;
    if (!StartHTTPRPC())
        return false;
    if (GetBoolArg("-rest", DEFAULT_REST_ENABLE) && !StartREST())
        return false;
    if (!StartHTTPServer())
        return false;
    return true;
}

// Parameter interaction based on rules
void InitParameterInteraction()
{
    // when specifying an explicit binding address, you want to listen on it
    // even when -connect or -proxy is specified
    if (mapArgs.count("-bind")) {
        if (SoftSetBoolArg("-listen", true))
            LogPrintf("%s: parameter interaction: -bind set -> setting -listen=1\n", __func__);
    }
    if (mapArgs.count("-whitebind")) {
        if (SoftSetBoolArg("-listen", true))
            LogPrintf("%s: parameter interaction: -whitebind set -> setting -listen=1\n", __func__);
    }

    if (mapArgs.count("-connect") && mapMultiArgs["-connect"].size() > 0) {
        // when only connecting to trusted nodes, do not seed via DNS, or listen by default
        if (SoftSetBoolArg("-dnsseed", false))
            LogPrintf("%s: parameter interaction: -connect set -> setting -dnsseed=0\n", __func__);
        if (SoftSetBoolArg("-listen", false))
            LogPrintf("%s: parameter interaction: -connect set -> setting -listen=0\n", __func__);
    }

    if (mapArgs.count("-proxy")) {
        // to protect privacy, do not listen by default if a default proxy server is specified
        if (SoftSetBoolArg("-listen", false))
            LogPrintf("%s: parameter interaction: -proxy set -> setting -listen=0\n", __func__);
        // to protect privacy, do not use UPNP when a proxy is set. The user may still specify -listen=1
        // to listen locally, so don't rely on this happening through -listen below.
        if (SoftSetBoolArg("-upnp", false))
            LogPrintf("%s: parameter interaction: -proxy set -> setting -upnp=0\n", __func__);
        // to protect privacy, do not discover addresses by default
        if (SoftSetBoolArg("-discover", false))
            LogPrintf("%s: parameter interaction: -proxy set -> setting -discover=0\n", __func__);
    }

    if (!GetBoolArg("-listen", DEFAULT_LISTEN)) {
        // do not map ports or try to retrieve public IP when not listening (pointless)
        if (SoftSetBoolArg("-upnp", false))
            LogPrintf("%s: parameter interaction: -listen=0 -> setting -upnp=0\n", __func__);
        if (SoftSetBoolArg("-discover", false))
            LogPrintf("%s: parameter interaction: -listen=0 -> setting -discover=0\n", __func__);
        if (SoftSetBoolArg("-listenonion", false))
            LogPrintf("%s: parameter interaction: -listen=0 -> setting -listenonion=0\n", __func__);
    }

    if (mapArgs.count("-externalip")) {
        // if an explicit public IP is specified, do not try to find others
        if (SoftSetBoolArg("-discover", false))
            LogPrintf("%s: parameter interaction: -externalip set -> setting -discover=0\n", __func__);
    }

    if (GetBoolArg("-salvagewallet", false)) {
        // Rewrite just private keys: rescan to find transactions
        if (SoftSetBoolArg("-rescan", true))
            LogPrintf("%s: parameter interaction: -salvagewallet=1 -> setting -rescan=1\n", __func__);
    }

    // -zapwallettx implies a rescan
    if (GetBoolArg("-zapwallettxes", false)) {
        if (SoftSetBoolArg("-rescan", true))
            LogPrintf("%s: parameter interaction: -zapwallettxes=<mode> -> setting -rescan=1\n", __func__);
    }

    // disable walletbroadcast and whitelistrelay in blocksonly mode
    if (GetBoolArg("-blocksonly", DEFAULT_BLOCKSONLY)) {
        if (SoftSetBoolArg("-whitelistrelay", false))
            LogPrintf("%s: parameter interaction: -blocksonly=1 -> setting -whitelistrelay=0\n", __func__);
#ifdef ENABLE_WALLET
        if (SoftSetBoolArg("-walletbroadcast", false))
            LogPrintf("%s: parameter interaction: -blocksonly=1 -> setting -walletbroadcast=0\n", __func__);
#endif
    }

    // Forcing relay from whitelisted hosts implies we will accept relays from them in the first place.
    if (GetBoolArg("-whitelistforcerelay", DEFAULT_WHITELISTFORCERELAY)) {
        if (SoftSetBoolArg("-whitelistrelay", true))
            LogPrintf("%s: parameter interaction: -whitelistforcerelay=1 -> setting -whitelistrelay=1\n", __func__);
    }
}

static std::string ResolveErrMsg(const char * const optname, const std::string& strBind)
{
    return strprintf(_("Cannot resolve -%s address: '%s'"), optname, strBind);
}

void InitLogging()
{
    fPrintToConsole = GetBoolArg("-printtoconsole", false);
    fLogTimestamps = GetBoolArg("-logtimestamps", DEFAULT_LOGTIMESTAMPS);
    fLogTimeMicros = GetBoolArg("-logtimemicros", DEFAULT_LOGTIMEMICROS);
    fLogIPs = GetBoolArg("-logips", DEFAULT_LOGIPS);

    LogPrintf("\n\n\n\n\n\n\n\n\n\n\n\n\n\n\n\n\n\n\n\n");
    LogPrintf("Bitcoin version %s\n", FormatFullVersion());
}

/** Initialize bitcoin.
 *  @pre Parameters should be parsed and config file should be read.
 */
bool AppInit2(boost::thread_group& threadGroup, CScheduler& scheduler)
{
    // ********************************************************* Step 1: setup
#ifdef _MSC_VER
    // Turn off Microsoft heap dump noise
    _CrtSetReportMode(_CRT_WARN, _CRTDBG_MODE_FILE);
    _CrtSetReportFile(_CRT_WARN, CreateFileA("NUL", GENERIC_WRITE, 0, NULL, OPEN_EXISTING, 0, 0));
#endif
#if _MSC_VER >= 1400
    // Disable confusing "helpful" text message on abort, Ctrl-C
    _set_abort_behavior(0, _WRITE_ABORT_MSG | _CALL_REPORTFAULT);
#endif
#ifdef WIN32
    // Enable Data Execution Prevention (DEP)
    // Minimum supported OS versions: WinXP SP3, WinVista >= SP1, Win Server 2008
    // A failure is non-critical and needs no further attention!
#ifndef PROCESS_DEP_ENABLE
    // We define this here, because GCCs winbase.h limits this to _WIN32_WINNT >= 0x0601 (Windows 7),
    // which is not correct. Can be removed, when GCCs winbase.h is fixed!
#define PROCESS_DEP_ENABLE 0x00000001
#endif
    typedef BOOL (WINAPI *PSETPROCDEPPOL)(DWORD);
    PSETPROCDEPPOL setProcDEPPol = (PSETPROCDEPPOL)GetProcAddress(GetModuleHandleA("Kernel32.dll"), "SetProcessDEPPolicy");
    if (setProcDEPPol != NULL) setProcDEPPol(PROCESS_DEP_ENABLE);
#endif

    if (!SetupNetworking())
        return InitError("Initializing networking failed");

#ifndef WIN32
    if (GetBoolArg("-sysperms", false)) {
#ifdef ENABLE_WALLET
        if (!GetBoolArg("-disablewallet", false))
            return InitError("-sysperms is not allowed in combination with enabled wallet functionality");
#endif
    } else {
        umask(077);
    }

    // Clean shutdown on SIGTERM
    struct sigaction sa;
    sa.sa_handler = HandleSIGTERM;
    sigemptyset(&sa.sa_mask);
    sa.sa_flags = 0;
    sigaction(SIGTERM, &sa, NULL);
    sigaction(SIGINT, &sa, NULL);

    // Reopen debug.log on SIGHUP
    struct sigaction sa_hup;
    sa_hup.sa_handler = HandleSIGHUP;
    sigemptyset(&sa_hup.sa_mask);
    sa_hup.sa_flags = 0;
    sigaction(SIGHUP, &sa_hup, NULL);

    // Ignore SIGPIPE, otherwise it will bring the daemon down if the client closes unexpectedly
    signal(SIGPIPE, SIG_IGN);
#endif

    // ********************************************************* Step 2: parameter interactions
    const CChainParams& chainparams = Params();

    // also see: InitParameterInteraction()

    // if using block pruning, then disable txindex
    if (GetArg("-prune", 0)) {
        if (GetBoolArg("-txindex", DEFAULT_TXINDEX))
            return InitError(_("Prune mode is incompatible with -txindex."));
#ifdef ENABLE_WALLET
        if (GetBoolArg("-rescan", false)) {
            return InitError(_("Rescans are not possible in pruned mode. You will need to use -reindex which will download the whole blockchain again."));
        }
#endif
    }

    // Make sure enough file descriptors are available
    int nBind = std::max((int)mapArgs.count("-bind") + (int)mapArgs.count("-whitebind"), 1);
    int nUserMaxConnections = GetArg("-maxconnections", DEFAULT_MAX_PEER_CONNECTIONS);
    nMaxConnections = std::max(nUserMaxConnections, 0);

    // Trim requested connection counts, to fit into system limitations
    nMaxConnections = std::max(std::min(nMaxConnections, (int)(FD_SETSIZE - nBind - MIN_CORE_FILEDESCRIPTORS)), 0);
    int nFD = RaiseFileDescriptorLimit(nMaxConnections + MIN_CORE_FILEDESCRIPTORS);
    if (nFD < MIN_CORE_FILEDESCRIPTORS)
        return InitError(_("Not enough file descriptors available."));
    nMaxConnections = std::min(nFD - MIN_CORE_FILEDESCRIPTORS, nMaxConnections);

    if (nMaxConnections < nUserMaxConnections)
        InitWarning(strprintf(_("Reducing -maxconnections from %d to %d, because of system limitations."), nUserMaxConnections, nMaxConnections));

    // ********************************************************* Step 3: parameter-to-internal-flags

    fDebug = !mapMultiArgs["-debug"].empty();
    // Special-case: if -debug=0/-nodebug is set, turn off debugging messages
    const vector<string>& categories = mapMultiArgs["-debug"];
    if (GetBoolArg("-nodebug", false) || find(categories.begin(), categories.end(), string("0")) != categories.end())
        fDebug = false;

    // Check for -debugnet
    if (GetBoolArg("-debugnet", false))
        InitWarning(_("Unsupported argument -debugnet ignored, use -debug=net."));
    // Check for -socks - as this is a privacy risk to continue, exit here
    if (mapArgs.count("-socks"))
        return InitError(_("Unsupported argument -socks found. Setting SOCKS version isn't possible anymore, only SOCKS5 proxies are supported."));
    // Check for -tor - as this is a privacy risk to continue, exit here
    if (GetBoolArg("-tor", false))
        return InitError(_("Unsupported argument -tor found, use -onion."));

    if (GetBoolArg("-benchmark", false))
        InitWarning(_("Unsupported argument -benchmark ignored, use -debug=bench."));

    if (GetBoolArg("-whitelistalwaysrelay", false))
        InitWarning(_("Unsupported argument -whitelistalwaysrelay ignored, use -whitelistrelay and/or -whitelistforcerelay."));

    // Checkmempool and checkblockindex default to true in regtest mode
    int ratio = std::min<int>(std::max<int>(GetArg("-checkmempool", chainparams.DefaultConsistencyChecks() ? 1 : 0), 0), 1000000);
    if (ratio != 0) {
        mempool.setSanityCheck(1.0 / ratio);
    }
    fCheckBlockIndex = GetBoolArg("-checkblockindex", chainparams.DefaultConsistencyChecks());
    fCheckpointsEnabled = GetBoolArg("-checkpoints", DEFAULT_CHECKPOINTS_ENABLED);

    // mempool limits
    int64_t nMempoolSizeMax = GetArg("-maxmempool", DEFAULT_MAX_MEMPOOL_SIZE) * 1000000;
    int64_t nMempoolSizeMin = GetArg("-limitdescendantsize", DEFAULT_DESCENDANT_SIZE_LIMIT) * 1000 * 40;
    if (nMempoolSizeMax < 0 || nMempoolSizeMax < nMempoolSizeMin)
        return InitError(strprintf(_("-maxmempool must be at least %d MB"), std::ceil(nMempoolSizeMin / 1000000.0)));

    // -par=0 means autodetect, but nScriptCheckThreads==0 means no concurrency
    nScriptCheckThreads = GetArg("-par", DEFAULT_SCRIPTCHECK_THREADS);
    if (nScriptCheckThreads <= 0)
        nScriptCheckThreads += GetNumCores();
    if (nScriptCheckThreads <= 1)
        nScriptCheckThreads = 0;
    else if (nScriptCheckThreads > MAX_SCRIPTCHECK_THREADS)
        nScriptCheckThreads = MAX_SCRIPTCHECK_THREADS;

    fServer = GetBoolArg("-server", false);

    // block pruning; get the amount of disk space (in MiB) to allot for block & undo files
    int64_t nSignedPruneTarget = GetArg("-prune", 0) * 1024 * 1024;
    if (nSignedPruneTarget < 0) {
        return InitError(_("Prune cannot be configured with a negative value."));
    }
    nPruneTarget = (uint64_t) nSignedPruneTarget;
    if (nPruneTarget) {
        if (nPruneTarget < MIN_DISK_SPACE_FOR_BLOCK_FILES) {
            return InitError(strprintf(_("Prune configured below the minimum of %d MiB.  Please use a higher number."), MIN_DISK_SPACE_FOR_BLOCK_FILES / 1024 / 1024));
        }
        LogPrintf("Prune configured to target %uMiB on disk for block and undo files.\n", nPruneTarget / 1024 / 1024);
        fPruneMode = true;
    }

    RegisterAllCoreRPCCommands(tableRPC);
#ifdef ENABLE_WALLET
    bool fDisableWallet = GetBoolArg("-disablewallet", false);
    if (!fDisableWallet)
        RegisterWalletRPCCommands(tableRPC);
#endif

    nConnectTimeout = GetArg("-timeout", DEFAULT_CONNECT_TIMEOUT);
    if (nConnectTimeout <= 0)
        nConnectTimeout = DEFAULT_CONNECT_TIMEOUT;

    // Fee-per-kilobyte amount considered the same as "free"
    // If you are mining, be careful setting this:
    // if you set it to zero then
    // a transaction spammer can cheaply fill blocks using
    // 1-satoshi-fee transactions. It should be set above the real
    // cost to you of processing a transaction.
    if (mapArgs.count("-minrelaytxfee"))
    {
        CAmount n = 0;
        if (ParseMoney(mapArgs["-minrelaytxfee"], n) && n > 0)
            ::minRelayTxFee = CFeeRate(n);
        else
            return InitError(AmountErrMsg("minrelaytxfee", mapArgs["-minrelaytxfee"]));
    }

    fRequireStandard = !GetBoolArg("-acceptnonstdtxn", !Params().RequireStandard());
    if (Params().RequireStandard() && !fRequireStandard)
        return InitError(strprintf("acceptnonstdtxn is not currently supported for %s chain", chainparams.NetworkIDString()));
    nBytesPerSigOp = GetArg("-bytespersigop", nBytesPerSigOp);

#ifdef ENABLE_WALLET
    if (!CWallet::ParameterInteraction())
        return false;
#endif // ENABLE_WALLET

    fIsBareMultisigStd = GetBoolArg("-permitbaremultisig", DEFAULT_PERMIT_BAREMULTISIG);
    fAcceptDatacarrier = GetBoolArg("-datacarrier", DEFAULT_ACCEPT_DATACARRIER);
    nMaxDatacarrierBytes = GetArg("-datacarriersize", nMaxDatacarrierBytes);

    // Option to startup with mocktime set (used for regression testing):
    SetMockTime(GetArg("-mocktime", 0)); // SetMockTime(0) is a no-op

    if (GetBoolArg("-peerbloomfilters", DEFAULT_PEERBLOOMFILTERS))
        nLocalServices = ServiceFlags(nLocalServices | NODE_BLOOM);

    nMaxTipAge = GetArg("-maxtipage", DEFAULT_MAX_TIP_AGE);

    fEnableReplacement = GetBoolArg("-mempoolreplacement", DEFAULT_ENABLE_REPLACEMENT);
    if ((!fEnableReplacement) && mapArgs.count("-mempoolreplacement")) {
        // Minimal effort at forwards compatibility
        std::string strReplacementModeList = GetArg("-mempoolreplacement", "");  // default is impossible
        std::vector<std::string> vstrReplacementModes;
        boost::split(vstrReplacementModes, strReplacementModeList, boost::is_any_of(","));
        fEnableReplacement = (std::find(vstrReplacementModes.begin(), vstrReplacementModes.end(), "fee") != vstrReplacementModes.end());
    }

    // ********************************************************* Step 4: application initialization: dir lock, daemonize, pidfile, debug log

    // Initialize elliptic curve code
    ECC_Start();
    globalVerifyHandle.reset(new ECCVerifyHandle());

    // Sanity check
    if (!InitSanityCheck())
        return InitError(strprintf(_("Initialization sanity check failed. %s is shutting down."), _(PACKAGE_NAME)));

    std::string strDataDir = GetDataDir().string();

    // Make sure only a single Bitcoin process is using the data directory.
    boost::filesystem::path pathLockFile = GetDataDir() / ".lock";
    FILE* file = fopen(pathLockFile.string().c_str(), "a"); // empty lock file; created if it doesn't exist.
    if (file) fclose(file);

    try {
        static boost::interprocess::file_lock lock(pathLockFile.string().c_str());
        if (!lock.try_lock())
            return InitError(strprintf(_("Cannot obtain a lock on data directory %s. %s is probably already running."), strDataDir, _(PACKAGE_NAME)));
    } catch(const boost::interprocess::interprocess_exception& e) {
        return InitError(strprintf(_("Cannot obtain a lock on data directory %s. %s is probably already running.") + " %s.", strDataDir, _(PACKAGE_NAME), e.what()));
    }

#ifndef WIN32
    CreatePidFile(GetPidFile(), getpid());
#endif
    if (GetBoolArg("-shrinkdebugfile", !fDebug))
        ShrinkDebugFile();

    if (fPrintToDebugLog)
        OpenDebugLog();

    if (!fLogTimestamps)
        LogPrintf("Startup time: %s\n", DateTimeStrFormat("%Y-%m-%d %H:%M:%S", GetTime()));
    LogPrintf("Default data directory %s\n", GetDefaultDataDir().string());
    LogPrintf("Using data directory %s\n", strDataDir);
    LogPrintf("Using config file %s\n", GetConfigFile().string());
    LogPrintf("Using at most %i connections (%i file descriptors available)\n", nMaxConnections, nFD);
    std::ostringstream strErrors;

    LogPrintf("Using %u threads for script verification\n", nScriptCheckThreads);
    if (nScriptCheckThreads) {
        for (int i=0; i<nScriptCheckThreads-1; i++)
            threadGroup.create_thread(&ThreadScriptCheck);
    }

    // Start the lightweight task scheduler thread
    CScheduler::Function serviceLoop = boost::bind(&CScheduler::serviceQueue, &scheduler);
    threadGroup.create_thread(boost::bind(&TraceThread<CScheduler::Function>, "scheduler", serviceLoop));

    /* Start the RPC server already.  It will be started in "warmup" mode
     * and not really process calls already (but it will signify connections
     * that the server is there and will be ready later).  Warmup mode will
     * be disabled when initialisation is finished.
     */
    if (fServer)
    {
        uiInterface.InitMessage.connect(SetRPCWarmupStatus);
        if (!AppInitServers(threadGroup))
            return InitError(_("Unable to start HTTP server. See debug log for details."));
    }

    int64_t nStart;

    // ********************************************************* Step 5: verify wallet database integrity
#ifdef ENABLE_WALLET
    if (!fDisableWallet) {
        if (!CWallet::Verify())
            return false;
    } // (!fDisableWallet)
#endif // ENABLE_WALLET
    // ********************************************************* Step 6: network initialization

    RegisterNodeSignals(GetNodeSignals());

    // sanitize comments per BIP-0014, format user agent and check total size
    std::vector<string> uacomments;
    BOOST_FOREACH(string cmt, mapMultiArgs["-uacomment"])
    {
        if (cmt != SanitizeString(cmt, SAFE_CHARS_UA_COMMENT))
            return InitError(strprintf(_("User Agent comment (%s) contains unsafe characters."), cmt));
        uacomments.push_back(SanitizeString(cmt, SAFE_CHARS_UA_COMMENT));
    }
    strSubVersion = FormatSubVersion(CLIENT_NAME, CLIENT_VERSION, uacomments);
    if (strSubVersion.size() > MAX_SUBVERSION_LENGTH) {
        return InitError(strprintf(_("Total length of network version string (%i) exceeds maximum length (%i). Reduce the number or size of uacomments."),
            strSubVersion.size(), MAX_SUBVERSION_LENGTH));
    }

    if (mapArgs.count("-onlynet")) {
        std::set<enum Network> nets;
        BOOST_FOREACH(const std::string& snet, mapMultiArgs["-onlynet"]) {
            enum Network net = ParseNetwork(snet);
            if (net == NET_UNROUTABLE)
                return InitError(strprintf(_("Unknown network specified in -onlynet: '%s'"), snet));
            nets.insert(net);
        }
        for (int n = 0; n < NET_MAX; n++) {
            enum Network net = (enum Network)n;
            if (!nets.count(net))
                SetLimited(net);
        }
    }

    if (mapArgs.count("-whitelist")) {
        BOOST_FOREACH(const std::string& net, mapMultiArgs["-whitelist"]) {
            CSubNet subnet(net);
            if (!subnet.IsValid())
                return InitError(strprintf(_("Invalid netmask specified in -whitelist: '%s'"), net));
            CNode::AddWhitelistedRange(subnet);
        }
    }

    bool proxyRandomize = GetBoolArg("-proxyrandomize", DEFAULT_PROXYRANDOMIZE);
    // -proxy sets a proxy for all outgoing network traffic
    // -noproxy (or -proxy=0) as well as the empty string can be used to not set a proxy, this is the default
    std::string proxyArg = GetArg("-proxy", "");
    SetLimited(NET_TOR);
    if (proxyArg != "" && proxyArg != "0") {
        proxyType addrProxy = proxyType(CService(proxyArg, 9050), proxyRandomize);
        if (!addrProxy.IsValid())
            return InitError(strprintf(_("Invalid -proxy address: '%s'"), proxyArg));

        SetProxy(NET_IPV4, addrProxy);
        SetProxy(NET_IPV6, addrProxy);
        SetProxy(NET_TOR, addrProxy);
        SetNameProxy(addrProxy);
        SetLimited(NET_TOR, false); // by default, -proxy sets onion as reachable, unless -noonion later
    }

    // -onion can be used to set only a proxy for .onion, or override normal proxy for .onion addresses
    // -noonion (or -onion=0) disables connecting to .onion entirely
    // An empty string is used to not override the onion proxy (in which case it defaults to -proxy set above, or none)
    std::string onionArg = GetArg("-onion", "");
    if (onionArg != "") {
        if (onionArg == "0") { // Handle -noonion/-onion=0
            SetLimited(NET_TOR); // set onions as unreachable
        } else {
            proxyType addrOnion = proxyType(CService(onionArg, 9050), proxyRandomize);
            if (!addrOnion.IsValid())
                return InitError(strprintf(_("Invalid -onion address: '%s'"), onionArg));
            SetProxy(NET_TOR, addrOnion);
            SetLimited(NET_TOR, false);
        }
    }

    // see Step 2: parameter interactions for more information about these
    fListen = GetBoolArg("-listen", DEFAULT_LISTEN);
    fDiscover = GetBoolArg("-discover", true);
    fNameLookup = GetBoolArg("-dns", DEFAULT_NAME_LOOKUP);
    fRelayTxes = !GetBoolArg("-blocksonly", DEFAULT_BLOCKSONLY);

    bool fBound = false;
    if (fListen) {
        if (mapArgs.count("-bind") || mapArgs.count("-whitebind")) {
            BOOST_FOREACH(const std::string& strBind, mapMultiArgs["-bind"]) {
                CService addrBind;
                if (!Lookup(strBind.c_str(), addrBind, GetListenPort(), false))
                    return InitError(ResolveErrMsg("bind", strBind));
                fBound |= Bind(addrBind, (BF_EXPLICIT | BF_REPORT_ERROR));
            }
            BOOST_FOREACH(const std::string& strBind, mapMultiArgs["-whitebind"]) {
                CService addrBind;
                if (!Lookup(strBind.c_str(), addrBind, 0, false))
                    return InitError(ResolveErrMsg("whitebind", strBind));
                if (addrBind.GetPort() == 0)
                    return InitError(strprintf(_("Need to specify a port with -whitebind: '%s'"), strBind));
                fBound |= Bind(addrBind, (BF_EXPLICIT | BF_REPORT_ERROR | BF_WHITELIST));
            }
        }
        else {
            struct in_addr inaddr_any;
            inaddr_any.s_addr = INADDR_ANY;
            fBound |= Bind(CService(in6addr_any, GetListenPort()), BF_NONE);
            fBound |= Bind(CService(inaddr_any, GetListenPort()), !fBound ? BF_REPORT_ERROR : BF_NONE);
        }
        if (!fBound)
            return InitError(_("Failed to listen on any port. Use -listen=0 if you want this."));
    }

    if (mapArgs.count("-externalip")) {
        BOOST_FOREACH(const std::string& strAddr, mapMultiArgs["-externalip"]) {
            CService addrLocal;
            if (Lookup(strAddr.c_str(), addrLocal, GetListenPort(), fNameLookup) && addrLocal.IsValid())
                AddLocal(addrLocal, LOCAL_MANUAL);
            else
                return InitError(ResolveErrMsg("externalip", strAddr));
        }
    }

    BOOST_FOREACH(const std::string& strDest, mapMultiArgs["-seednode"])
        AddOneShot(strDest);

#if ENABLE_ZMQ
    pzmqNotificationInterface = CZMQNotificationInterface::CreateWithArguments(mapArgs);

    if (pzmqNotificationInterface) {
        RegisterValidationInterface(pzmqNotificationInterface);
    }
#endif
    if (mapArgs.count("-maxuploadtarget")) {
        CNode::SetMaxOutboundTarget(GetArg("-maxuploadtarget", DEFAULT_MAX_UPLOAD_TARGET)*1024*1024);
    }

    // ********************************************************* Step 7: load block chain

    fReindex = GetBoolArg("-reindex", false);
    bool fReindexChainState = GetBoolArg("-reindex-chainstate", false);

    // Upgrading to 0.8; hard-link the old blknnnn.dat files into /blocks/
    boost::filesystem::path blocksDir = GetDataDir() / "blocks";
    if (!boost::filesystem::exists(blocksDir))
    {
        boost::filesystem::create_directories(blocksDir);
        bool linked = false;
        for (unsigned int i = 1; i < 10000; i++) {
            boost::filesystem::path source = GetDataDir() / strprintf("blk%04u.dat", i);
            if (!boost::filesystem::exists(source)) break;
            boost::filesystem::path dest = blocksDir / strprintf("blk%05u.dat", i-1);
            try {
                boost::filesystem::create_hard_link(source, dest);
                LogPrintf("Hardlinked %s -> %s\n", source.string(), dest.string());
                linked = true;
            } catch (const boost::filesystem::filesystem_error& e) {
                // Note: hardlink creation failing is not a disaster, it just means
                // blocks will get re-downloaded from peers.
                LogPrintf("Error hardlinking blk%04u.dat: %s\n", i, e.what());
                break;
            }
        }
        if (linked)
        {
            fReindex = true;
        }
    }

    // cache size calculations
    int64_t nTotalCache = (GetArg("-dbcache", nDefaultDbCache) << 20);
    nTotalCache = std::max(nTotalCache, nMinDbCache << 20); // total cache cannot be less than nMinDbCache
    nTotalCache = std::min(nTotalCache, nMaxDbCache << 20); // total cache cannot be greated than nMaxDbcache
    int64_t nBlockTreeDBCache = nTotalCache / 8;
    nBlockTreeDBCache = std::min(nBlockTreeDBCache, (GetBoolArg("-txindex", DEFAULT_TXINDEX) ? nMaxBlockDBAndTxIndexCache : nMaxBlockDBCache) << 20);
    nTotalCache -= nBlockTreeDBCache;
    int64_t nCoinDBCache = std::min(nTotalCache / 2, (nTotalCache / 4) + (1 << 23)); // use 25%-50% of the remainder for disk cache
    nCoinDBCache = std::min(nCoinDBCache, nMaxCoinsDBCache << 20); // cap total coins db cache
    nTotalCache -= nCoinDBCache;
    nCoinCacheUsage = nTotalCache; // the rest goes to in-memory cache
    LogPrintf("Cache configuration:\n");
    LogPrintf("* Using %.1fMiB for block index database\n", nBlockTreeDBCache * (1.0 / 1024 / 1024));
    LogPrintf("* Using %.1fMiB for chain state database\n", nCoinDBCache * (1.0 / 1024 / 1024));
    LogPrintf("* Using %.1fMiB for in-memory UTXO set\n", nCoinCacheUsage * (1.0 / 1024 / 1024));

    bool fLoaded = false;
    while (!fLoaded) {
        bool fReset = fReindex;
        std::string strLoadError;

        uiInterface.InitMessage(_("Loading block index..."));

        nStart = GetTimeMillis();
        do {
            try {
                UnloadBlockIndex();
                delete pcoinsTip;
                delete pcoinsdbview;
                delete pcoinscatcher;
                delete pblocktree;

                pblocktree = new CBlockTreeDB(nBlockTreeDBCache, false, fReindex);
                pcoinsdbview = new CCoinsViewDB(nCoinDBCache, false, fReindex || fReindexChainState);
                pcoinscatcher = new CCoinsViewErrorCatcher(pcoinsdbview);
                pcoinsTip = new CCoinsViewCache(pcoinscatcher);

                if (fReindex) {
                    pblocktree->WriteReindexing(true);
                    //If we're reindexing in prune mode, wipe away unusable block files and all undo data files
                    if (fPruneMode)
                        CleanupBlockRevFiles();
                }

                if (!LoadBlockIndex()) {
                    strLoadError = _("Error loading block database");
                    break;
                }

                // If the loaded chain has a wrong genesis, bail out immediately
                // (we're likely using a testnet datadir, or the other way around).
                if (!mapBlockIndex.empty() && mapBlockIndex.count(chainparams.GetConsensus().hashGenesisBlock) == 0)
                    return InitError(_("Incorrect or no genesis block found. Wrong datadir for network?"));

                // Initialize the block index (no-op if non-empty database was already loaded)
                if (!InitBlockIndex(chainparams)) {
                    strLoadError = _("Error initializing block database");
                    break;
                }

                // Check for changed -txindex state
                if (fTxIndex != GetBoolArg("-txindex", DEFAULT_TXINDEX)) {
                    strLoadError = _("You need to rebuild the database using -reindex-chainstate to change -txindex");
                    break;
                }

                // Check for changed -prune state.  What we are concerned about is a user who has pruned blocks
                // in the past, but is now trying to run unpruned.
                if (fHavePruned && !fPruneMode) {
                    strLoadError = _("You need to rebuild the database using -reindex to go back to unpruned mode.  This will redownload the entire blockchain");
                    break;
                }

                if (!fReindex) {
                    uiInterface.InitMessage(_("Rewinding blocks..."));
                    if (!RewindBlockIndex(chainparams)) {
                        strLoadError = _("Unable to rewind the database to a pre-fork state. You will need to redownload the blockchain");
                        break;
                    }
                }

                uiInterface.InitMessage(_("Verifying blocks..."));
                if (fHavePruned && GetArg("-checkblocks", DEFAULT_CHECKBLOCKS) > MIN_BLOCKS_TO_KEEP) {
                    LogPrintf("Prune: pruned datadir may not have more than %d blocks; only checking available blocks",
                        MIN_BLOCKS_TO_KEEP);
                }

                {
                    LOCK(cs_main);
                    CBlockIndex* tip = chainActive.Tip();
                    if (tip && tip->nTime > GetAdjustedTime() + 2 * 60 * 60) {
                        strLoadError = _("The block database contains a block which appears to be from the future. "
                                "This may be due to your computer's date and time being set incorrectly. "
                                "Only rebuild the block database if you are sure that your computer's date and time are correct");
                        break;
                    }
                }

                if (!CVerifyDB().VerifyDB(chainparams, pcoinsdbview, GetArg("-checklevel", DEFAULT_CHECKLEVEL),
                              GetArg("-checkblocks", DEFAULT_CHECKBLOCKS))) {
                    strLoadError = _("Corrupted block database detected");
                    break;
                }
            } catch (const std::exception& e) {
                if (fDebug) LogPrintf("%s\n", e.what());
                strLoadError = _("Error opening block database");
                break;
            }

            fLoaded = true;
        } while(false);

        if (!fLoaded) {
            // first suggest a reindex
            if (!fReset) {
                bool fRet = uiInterface.ThreadSafeQuestion(
                    strLoadError + ".\n\n" + _("Do you want to rebuild the block database now?"),
                    strLoadError + ".\nPlease restart with -reindex or -reindex-chainstate to recover.",
                    "", CClientUIInterface::MSG_ERROR | CClientUIInterface::BTN_ABORT);
                if (fRet) {
                    fReindex = true;
                    fRequestShutdown = false;
                } else {
                    LogPrintf("Aborted block database rebuild. Exiting.\n");
                    return false;
                }
            } else {
                return InitError(strLoadError);
            }
        }
    }

    // As LoadBlockIndex can take several minutes, it's possible the user
    // requested to kill the GUI during the last operation. If so, exit.
    // As the program has not fully started yet, Shutdown() is possibly overkill.
    if (fRequestShutdown)
    {
        LogPrintf("Shutdown requested. Exiting.\n");
        return false;
    }
    LogPrintf(" block index %15dms\n", GetTimeMillis() - nStart);

    boost::filesystem::path est_path = GetDataDir() / FEE_ESTIMATES_FILENAME;
    CAutoFile est_filein(fopen(est_path.string().c_str(), "rb"), SER_DISK, CLIENT_VERSION);
    // Allowed to fail as this file IS missing on first startup.
    if (!est_filein.IsNull())
        mempool.ReadFeeEstimates(est_filein);
    fFeeEstimatesInitialized = true;

    if (!cclGlobals->Init(&mempool)) {
        return false;
    }

    // ********************************************************* Step 8: load wallet
#ifdef ENABLE_WALLET
    if (fDisableWallet) {
        pwalletMain = NULL;
        LogPrintf("Wallet disabled!\n");
    } else {
        CWallet::InitLoadWallet();
        if (!pwalletMain)
            return false;
    }
#else // ENABLE_WALLET
    LogPrintf("No wallet support compiled in!\n");
#endif // !ENABLE_WALLET

    // ********************************************************* Step 9: data directory maintenance

    // if pruning, unset the service bit and perform the initial blockstore prune
    // after any wallet rescanning has taken place.
    if (fPruneMode) {
        LogPrintf("Unsetting NODE_NETWORK on prune mode\n");
        nLocalServices = ServiceFlags(nLocalServices & ~NODE_NETWORK);
        if (!fReindex) {
            uiInterface.InitMessage(_("Pruning blockstore..."));
            PruneAndFlush();
        }
    }

    if (Params().GetConsensus().vDeployments[Consensus::DEPLOYMENT_SEGWIT].nTimeout != 0) {
        // Only advertize witness capabilities if they have a reasonable start time.
        // This allows us to have the code merged without a defined softfork, by setting its
        // end time to 0.
        // Note that setting NODE_WITNESS is never required: the only downside from not
        // doing so is that after activation, no upgraded nodes will fetch from you.
        nLocalServices = ServiceFlags(nLocalServices | NODE_WITNESS);
        // Only care about others providing witness capabilities if there is a softfork
        // defined.
        nRelevantServices = ServiceFlags(nRelevantServices | NODE_WITNESS);
    }

    // ********************************************************* Step 10: import blocks

    if (mapArgs.count("-blocknotify"))
        uiInterface.NotifyBlockTip.connect(BlockNotifyCallback);

    std::vector<boost::filesystem::path> vImportFiles;
    if (mapArgs.count("-loadblock"))
    {
        BOOST_FOREACH(const std::string& strFile, mapMultiArgs["-loadblock"])
            vImportFiles.push_back(strFile);
    }
    threadGroup.create_thread(boost::bind(&ThreadImport, vImportFiles));

    // Wait for genesis block to be processed
    bool fHaveGenesis = false;
    while (!fHaveGenesis && !fRequestShutdown) {
        {
            LOCK(cs_main);
            fHaveGenesis = (chainActive.Tip() != NULL);
        }

        if (!fHaveGenesis) {
            MilliSleep(10);
        }
    }

    // ********************************************************* Step 11: start node

    if (!CheckDiskSpace())
        return false;

    if (!strErrors.str().empty())
        return InitError(strErrors.str());

    //// debug print
    LogPrintf("mapBlockIndex.size() = %u\n",   mapBlockIndex.size());
    LogPrintf("nBestHeight = %d\n",                   chainActive.Height());
#ifdef ENABLE_WALLET
    LogPrintf("setKeyPool.size() = %u\n",      pwalletMain ? pwalletMain->setKeyPool.size() : 0);
    LogPrintf("mapWallet.size() = %u\n",       pwalletMain ? pwalletMain->mapWallet.size() : 0);
    LogPrintf("mapAddressBook.size() = %u\n",  pwalletMain ? pwalletMain->mapAddressBook.size() : 0);
#endif

    if (!cclGlobals->Run(threadGroup)) {
        StartNode(threadGroup, scheduler);
    }

    if (GetBoolArg("-listenonion", DEFAULT_LISTEN_ONION))
        StartTorControl(threadGroup, scheduler);

<<<<<<< HEAD
    // Monitor the chain, and alert if we get blocks much quicker or slower than expected
    int64_t nPowTargetSpacing = Params().GetConsensus().nPowTargetSpacing;
    CScheduler::Function f = boost::bind(&PartitionCheck, &IsInitialBlockDownload,
                                         boost::ref(cs_main), boost::cref(pindexBestHeader), nPowTargetSpacing);
    scheduler.scheduleEvery(f, nPowTargetSpacing);
=======
    StartNode(threadGroup, scheduler);
>>>>>>> 4831a162

    // ********************************************************* Step 12: finished

    SetRPCWarmupFinished();
    uiInterface.InitMessage(_("Done loading"));

#ifdef ENABLE_WALLET
    if (pwalletMain) {
        // Add wallet transactions that aren't already in a block to mapTransactions
        pwalletMain->ReacceptWalletTransactions();

        // Run a thread to flush wallet periodically
        threadGroup.create_thread(boost::bind(&ThreadFlushWalletDB, boost::ref(pwalletMain->strWalletFile)));
    }
#endif

    return !fRequestShutdown;
}<|MERGE_RESOLUTION|>--- conflicted
+++ resolved
@@ -1460,16 +1460,6 @@
     if (GetBoolArg("-listenonion", DEFAULT_LISTEN_ONION))
         StartTorControl(threadGroup, scheduler);
 
-<<<<<<< HEAD
-    // Monitor the chain, and alert if we get blocks much quicker or slower than expected
-    int64_t nPowTargetSpacing = Params().GetConsensus().nPowTargetSpacing;
-    CScheduler::Function f = boost::bind(&PartitionCheck, &IsInitialBlockDownload,
-                                         boost::ref(cs_main), boost::cref(pindexBestHeader), nPowTargetSpacing);
-    scheduler.scheduleEvery(f, nPowTargetSpacing);
-=======
-    StartNode(threadGroup, scheduler);
->>>>>>> 4831a162
-
     // ********************************************************* Step 12: finished
 
     SetRPCWarmupFinished();
