<?xml version="1.0" encoding="utf-8"?>
<!DOCTYPE TS>
<TS version="2.0" language="zh_TW">
<defaultcodec>UTF-8</defaultcodec>
<context>
    <name>AboutDialog</name>
    <message>
        <location filename="../forms/aboutdialog.ui" line="14"/>
        <source>About Bitcoin</source>
        <translation>關於位元幣</translation>
    </message>
    <message>
        <location filename="../forms/aboutdialog.ui" line="53"/>
        <source>&lt;b&gt;Bitcoin&lt;/b&gt; version</source>
        <translation>&lt;b&gt;位元幣&lt;/b&gt;版本</translation>
    </message>
    <message>
        <location filename="../forms/aboutdialog.ui" line="85"/>
        <source>Copyright © 2009-2012 Bitcoin Developers

This is experimental software.

Distributed under the MIT/X11 software license, see the accompanying file license.txt or http://www.opensource.org/licenses/mit-license.php.

This product includes software developed by the OpenSSL Project for use in the OpenSSL Toolkit (http://www.openssl.org/) and cryptographic software written by Eric Young (eay@cryptsoft.com) and UPnP software written by Thomas Bernard.</source>
        <translation>版權為 Bitcoin 開發人員自西元 2009 至 2012 年起所有

這是個實驗性的軟體.

此軟體依據 MIX/X11 軟體授權條款散布, 詳情請見附帶的 license.txt 檔案, 或是以下網站: http://www.opensource.org/licenses/mit-license.php.

此產品也包含了由 OpenSSL Project 所開發的 OpenSSL Toolkit (http://www.openssl.org/) 軟體, 由 Eric Young (eay@cryptsoft.com) 撰寫的加解密軟體, 以及由 Thomas Bernard 所撰寫的 UPnP 軟體.</translation>
    </message>
</context>
<context>
    <name>AddressBookPage</name>
    <message>
        <location filename="../forms/addressbookpage.ui" line="14"/>
        <source>Address Book</source>
        <translation>位址簿</translation>
    </message>
    <message>
        <location filename="../forms/addressbookpage.ui" line="20"/>
        <source>These are your Bitcoin addresses for receiving payments.  You may want to give a different one to each sender so you can keep track of who is paying you.</source>
        <translation>這是你用來收款的位元幣位址. 你可以提供不同的位址給不同的付款人, 來追蹤是誰支付給你.</translation>
    </message>
    <message>
        <location filename="../forms/addressbookpage.ui" line="33"/>
        <source>Double-click to edit address or label</source>
        <translation>點兩下來修改位址或標記</translation>
    </message>
    <message>
        <location filename="../forms/addressbookpage.ui" line="57"/>
        <source>Create a new address</source>
        <translation>產生新位址</translation>
    </message>
    <message>
        <location filename="../forms/addressbookpage.ui" line="60"/>
        <source>&amp;New Address...</source>
        <translation>新位址...</translation>
    </message>
    <message>
        <location filename="../forms/addressbookpage.ui" line="71"/>
        <source>Copy the currently selected address to the system clipboard</source>
        <translation>複製目前選取的位址到系統剪貼簿</translation>
    </message>
    <message>
        <location filename="../forms/addressbookpage.ui" line="74"/>
        <source>&amp;Copy to Clipboard</source>
        <translation>複製到剪貼簿</translation>
    </message>
    <message>
        <location filename="../forms/addressbookpage.ui" line="85"/>
        <source>Show &amp;QR Code</source>
        <translation>顯示 &amp;QR 條碼</translation>
    </message>
    <message>
        <location filename="../forms/addressbookpage.ui" line="99"/>
        <source>&amp;Sign Message</source>
        <translation>簽署訊息</translation>
    </message>
    <message>
        <location filename="../addressbookpage.cpp" line="292"/>
        <source>Error exporting</source>
        <translation>資料匯出有誤</translation>
    </message>
    <message>
        <location filename="../forms/addressbookpage.ui" line="113"/>
        <source>&amp;Delete</source>
        <translation>刪除</translation>
    </message>
    <message>
        <location filename="../forms/addressbookpage.ui" line="96"/>
        <source>Sign a message to prove you own this address</source>
        <translation>簽署一則訊息來證明你擁有這個位址</translation>
    </message>
    <message>
        <location filename="../forms/addressbookpage.ui" line="110"/>
        <source>Delete the currently selected address from the list. Only sending addresses can be deleted.</source>
        <translation>從列表中刪除目前選取的位址. 只能夠刪除付款位址.</translation>
    </message>
    <message>
        <location filename="../addressbookpage.cpp" line="61"/>
        <source>Copy address</source>
        <translation>複製位址</translation>
    </message>
    <message>
        <location filename="../addressbookpage.cpp" line="62"/>
        <source>Copy label</source>
        <translation>複製標記</translation>
    </message>
    <message>
        <location filename="../addressbookpage.cpp" line="63"/>
        <source>Edit</source>
        <translation>編輯</translation>
    </message>
    <message>
        <location filename="../addressbookpage.cpp" line="278"/>
        <source>Export Address Book Data</source>
        <translation>匯出位址簿資料</translation>
    </message>
    <message>
        <location filename="../addressbookpage.cpp" line="279"/>
        <source>Comma separated file (*.csv)</source>
        <translation>逗號區隔資料檔 (*.csv)</translation>
    </message>
    <message>
        <location filename="../addressbookpage.cpp" line="292"/>
        <source>Could not write to file %1.</source>
        <translation>無法寫入檔案 %1.</translation>
    </message>
    <message>
        <location filename="../addressbookpage.cpp" line="64"/>
        <source>Delete</source>
        <translation>刪除</translation>
    </message>
</context>
<context>
    <name>AddressTableModel</name>
    <message>
        <location filename="../addresstablemodel.cpp" line="78"/>
        <source>Label</source>
        <translation>標記</translation>
    </message>
    <message>
        <location filename="../addresstablemodel.cpp" line="78"/>
        <source>Address</source>
        <translation>位址</translation>
    </message>
    <message>
        <location filename="../addresstablemodel.cpp" line="114"/>
        <source>(no label)</source>
        <translation>(沒有標記)</translation>
    </message>
</context>
<context>
    <name>AskPassphraseDialog</name>
    <message>
        <location filename="../forms/askpassphrasedialog.ui" line="47"/>
        <source>Enter passphrase</source>
        <translation>輸入密碼</translation>
    </message>
    <message>
        <location filename="../askpassphrasedialog.cpp" line="38"/>
        <source>This operation needs your wallet passphrase to unlock the wallet.</source>
        <translation>這個動作需要用你的錢包密碼來解鎖</translation>
    </message>
    <message>
        <location filename="../forms/askpassphrasedialog.ui" line="26"/>
        <source>Dialog</source>
        <translation>對話視窗</translation>
    </message>
    <message>
        <location filename="../forms/askpassphrasedialog.ui" line="61"/>
        <source>New passphrase</source>
        <translation>新的密碼</translation>
    </message>
    <message>
        <location filename="../forms/askpassphrasedialog.ui" line="75"/>
        <source>Repeat new passphrase</source>
        <translation>重複新密碼</translation>
    </message>
    <message>
        <location filename="../forms/askpassphrasedialog.ui" line="94"/>
        <source>TextLabel</source>
        <translation>文字標籤</translation>
    </message>
    <message>
<<<<<<< HEAD
        <location filename="../askpassphrasedialog.cpp" line="55"/>
        <source>Enter the old and new passphrase to the wallet.</source>
        <translation>輸入錢包的新舊密碼.</translation>
    </message>
    <message>
        <location filename="../askpassphrasedialog.cpp" line="35"/>
        <source>Encrypt wallet</source>
        <translation>錢包加密</translation>
=======
        <location filename="../askpassphrasedialog.cpp" line="127"/>
        <source>Wallet encryption failed due to an internal error. Your wallet was not encrypted.</source>
        <translation>錢包加密因程式內部有誤而失敗. 你的錢包還是沒有加密.</translation>
    </message>
    <message>
        <location filename="../askpassphrasedialog.cpp" line="113"/>
        <source>Bitcoin will close now to finish the encryption process. Remember that encrypting your wallet cannot fully protect your bitcoins from being stolen by malware infecting your computer.</source>
        <translation>位元幣現在要關閉以完成加密程序. 請記住, 加密錢包無法完全防止入侵電腦的惡意程式偷取你的位元幣.</translation>
>>>>>>> 6ec7ac15
    </message>
    <message>
        <location filename="../askpassphrasedialog.cpp" line="51"/>
        <source>Decrypt wallet</source>
        <translation>錢包解密</translation>
    </message>
    <message>
        <location filename="../askpassphrasedialog.cpp" line="125"/>
        <location filename="../askpassphrasedialog.cpp" line="173"/>
        <source>The supplied passphrases do not match.</source>
        <translation>提供的密碼不符.</translation>
    </message>
    <message>
        <location filename="../askpassphrasedialog.cpp" line="43"/>
        <source>Unlock wallet</source>
        <translation>錢包解鎖</translation>
    </message>
    <message>
        <location filename="../askpassphrasedialog.cpp" line="111"/>
        <location filename="../askpassphrasedialog.cpp" line="169"/>
        <source>Wallet encrypted</source>
        <translation>錢包已加密</translation>
    </message>
    <message>
<<<<<<< HEAD
        <location filename="../askpassphrasedialog.cpp" line="118"/>
        <source>Wallet encryption failed due to an internal error. Your wallet was not encrypted.</source>
        <translation>錢包加密因程式內部有誤而失敗. 你的錢包還是沒有加密.</translation>
    </message>
    <message>
        <location filename="../askpassphrasedialog.cpp" line="34"/>
        <source>Enter the new passphrase to the wallet.&lt;br/&gt;Please use a passphrase of &lt;b&gt;10 or more random characters&lt;/b&gt;, or &lt;b&gt;eight or more words&lt;/b&gt;.</source>
        <translation>輸入錢包的新密碼.&lt;br/&gt;請用&lt;b&gt;10個以上的字元&lt;/b&gt;, 或是&lt;b&gt;8個以上的字詞&lt;/b&gt;.</translation>
    </message>
    <message>
        <location filename="../askpassphrasedialog.cpp" line="147"/>
=======
        <location filename="../askpassphrasedialog.cpp" line="156"/>
>>>>>>> 6ec7ac15
        <source>Wallet decryption failed</source>
        <translation>錢包解密失敗</translation>
    </message>
    <message>
        <location filename="../askpassphrasedialog.cpp" line="112"/>
        <source>Bitcoin will close now to finish the encryption process. Remember that encrypting your wallet cannot fully protect your bitcoins from being stolen by malware infecting your computer.</source>
        <translation>位元幣現在要關閉以完成加密程序. 請記住, 加密錢包無法完全防止入侵電腦的惡意程式偷取你的位元幣.</translation>
    </message>
    <message>
        <location filename="../askpassphrasedialog.cpp" line="46"/>
        <source>This operation needs your wallet passphrase to decrypt the wallet.</source>
        <translation>這個動作需要用你的錢包密碼來解密</translation>
    </message>
    <message>
<<<<<<< HEAD
=======
        <location filename="../askpassphrasedialog.cpp" line="170"/>
        <source>Wallet passphrase was successfully changed.</source>
        <translation>錢包密碼變更成功.</translation>
    </message>
    <message>
>>>>>>> 6ec7ac15
        <location filename="../askpassphrasedialog.cpp" line="54"/>
        <source>Change passphrase</source>
        <translation>變更密碼</translation>
    </message>
    <message>
        <location filename="../askpassphrasedialog.cpp" line="101"/>
        <source>Confirm wallet encryption</source>
        <translation>錢包加密確認</translation>
    </message>
    <message>
        <location filename="../askpassphrasedialog.cpp" line="102"/>
        <source>WARNING: If you encrypt your wallet and lose your passphrase, you will &lt;b&gt;LOSE ALL OF YOUR BITCOINS&lt;/b&gt;!
Are you sure you wish to encrypt your wallet?</source>
        <translation>警告: 如果將錢包加密後忘記密碼, 你會&lt;b&gt;失去其中所有的位元幣&lt;/b&gt;!
你確定要將錢包加密嗎?</translation>
    </message>
    <message>
        <location filename="../askpassphrasedialog.cpp" line="117"/>
        <source>IMPORTANT: Any previous backups you have made of your wallet file should be replaced with the newly generated, encrypted wallet file. For security reasons, previous backups of the unencrypted wallet file will become useless as soon as you start using the new, encrypted wallet.</source>
        <translation type="unfinished"></translation>
    </message>
    <message>
        <location filename="../askpassphrasedialog.cpp" line="126"/>
        <location filename="../askpassphrasedialog.cpp" line="133"/>
        <location filename="../askpassphrasedialog.cpp" line="175"/>
        <location filename="../askpassphrasedialog.cpp" line="181"/>
        <source>Wallet encryption failed</source>
        <translation>錢包加密失敗</translation>
    </message>
    <message>
<<<<<<< HEAD
        <location filename="../askpassphrasedialog.cpp" line="136"/>
=======
        <location filename="../askpassphrasedialog.cpp" line="134"/>
        <location filename="../askpassphrasedialog.cpp" line="182"/>
        <source>The supplied passphrases do not match.</source>
        <translation>提供的密碼不符.</translation>
    </message>
    <message>
        <location filename="../askpassphrasedialog.cpp" line="145"/>
>>>>>>> 6ec7ac15
        <source>Wallet unlock failed</source>
        <translation>錢包解鎖失敗</translation>
    </message>
    <message>
        <location filename="../askpassphrasedialog.cpp" line="146"/>
        <location filename="../askpassphrasedialog.cpp" line="157"/>
        <location filename="../askpassphrasedialog.cpp" line="176"/>
        <source>The passphrase entered for the wallet decryption was incorrect.</source>
        <translation>用來解密錢包的密碼輸入錯誤.</translation>
    </message>
    <message>
<<<<<<< HEAD
        <location filename="../askpassphrasedialog.cpp" line="161"/>
        <source>Wallet passphrase was successfully changed.</source>
        <translation>錢包密碼變更成功.</translation>
    </message>
    <message>
        <location filename="../askpassphrasedialog.cpp" line="208"/>
        <location filename="../askpassphrasedialog.cpp" line="232"/>
=======
        <location filename="../askpassphrasedialog.cpp" line="217"/>
        <location filename="../askpassphrasedialog.cpp" line="241"/>
>>>>>>> 6ec7ac15
        <source>Warning: The Caps Lock key is on.</source>
        <translation>警告: 鍵盤輸入鎖定為大寫字母中.</translation>
    </message>
</context>
<context>
    <name>BitcoinGUI</name>
    <message>
        <location filename="../bitcoingui.cpp" line="245"/>
        <source>Show information about Qt</source>
        <translation>顯示有關於 Qt 的資訊</translation>
    </message>
    <message>
        <location filename="../bitcoingui.cpp" line="205"/>
        <source>&amp;Receive coins</source>
        <translation>收錢</translation>
    </message>
    <message>
        <location filename="../bitcoingui.cpp" line="206"/>
        <source>Show the list of addresses for receiving payments</source>
        <translation>顯示收款位址的列表</translation>
    </message>
    <message>
        <location filename="../bitcoingui.cpp" line="806"/>
        <source>Backup Wallet</source>
        <translation>錢包備份</translation>
    </message>
    <message>
        <location filename="../bitcoingui.cpp" line="187"/>
        <source>&amp;Overview</source>
        <translation>總覽</translation>
    </message>
    <message>
        <location filename="../bitcoingui.cpp" line="193"/>
        <source>&amp;Transactions</source>
        <translation>交易</translation>
    </message>
    <message>
        <location filename="../bitcoingui.cpp" line="199"/>
        <source>&amp;Address Book</source>
        <translation>位址簿</translation>
    </message>
    <message>
        <location filename="../bitcoingui.cpp" line="212"/>
        <source>Send coins to a bitcoin address</source>
        <translation>付錢至某個位元幣位址</translation>
    </message>
    <message>
        <location filename="../bitcoingui.cpp" line="237"/>
        <source>E&amp;xit</source>
        <translation>結束</translation>
    </message>
    <message>
        <location filename="../bitcoingui.cpp" line="211"/>
        <source>&amp;Send coins</source>
        <translation>付錢</translation>
    </message>
    <message>
        <location filename="../bitcoingui.cpp" line="146"/>
        <location filename="../bitcoingui.cpp" line="478"/>
        <source>Synchronizing with network...</source>
        <translation>網路同步中...</translation>
    </message>
    <message>
        <location filename="../bitcoingui.cpp" line="247"/>
        <source>&amp;Options...</source>
        <translation>選項...</translation>
    </message>
    <message>
        <location filename="../bitcoingui.cpp" line="242"/>
        <source>Show information about Bitcoin</source>
        <translation>顯示位元幣相關資訊</translation>
    </message>
    <message>
        <location filename="../bitcoingui.cpp" line="244"/>
        <source>About &amp;Qt</source>
        <translation>關於 &amp;Qt</translation>
    </message>
    <message>
        <location filename="../bitcoingui.cpp" line="252"/>
        <source>&amp;Export...</source>
        <translation>匯出...</translation>
    </message>
    <message>
        <location filename="../bitcoingui.cpp" line="292"/>
        <source>&amp;Settings</source>
        <translation>設定</translation>
    </message>
    <message>
        <location filename="../bitcoingui.cpp" line="255"/>
        <source>Encrypt or decrypt wallet</source>
        <translation>將錢包加解密</translation>
    </message>
    <message>
        <location filename="../bitcoingui.cpp" line="258"/>
        <source>Backup wallet to another location</source>
        <translation>將錢包備份到其它地方</translation>
    </message>
    <message>
        <location filename="../bitcoingui.cpp" line="260"/>
        <source>Change the passphrase used for wallet encryption</source>
        <translation>變更錢包加密用的密碼</translation>
    </message>
    <message>
        <location filename="../bitcoingui.cpp" line="259"/>
        <source>&amp;Change Passphrase</source>
        <translation>變更密碼</translation>
    </message>
    <message>
        <location filename="../bitcoingui.cpp" line="621"/>
        <source>Sending...</source>
        <translation>付出中...</translation>
    </message>
    <message>
        <location filename="../bitcoingui.cpp" line="149"/>
        <source>Block chain synchronization in progress</source>
        <translation>正在進行區塊鎖鏈的同步中</translation>
    </message>
    <message>
        <location filename="../bitcoingui.cpp" line="283"/>
        <source>&amp;File</source>
        <translation>檔案</translation>
    </message>
    <message>
        <location filename="../bitcoingui.cpp" line="73"/>
        <source>Bitcoin Wallet</source>
        <translation>位元幣錢包</translation>
    </message>
    <message>
        <location filename="../bitcoingui.cpp" line="188"/>
        <source>Show general overview of wallet</source>
        <translation>顯示錢包一般總覽</translation>
    </message>
    <message>
        <location filename="../bitcoingui.cpp" line="194"/>
        <source>Browse transaction history</source>
        <translation>瀏覽交易紀錄</translation>
    </message>
    <message>
        <location filename="../bitcoingui.cpp" line="250"/>
        <source>Open &amp;Bitcoin</source>
        <translation>開啟位元幣</translation>
    </message>
    <message>
        <location filename="../bitcoingui.cpp" line="298"/>
        <source>&amp;Help</source>
        <translation>求助</translation>
    </message>
    <message>
        <location filename="../bitcoingui.cpp" line="489"/>
        <source>Downloaded %1 of %2 blocks of transaction history.</source>
        <translation>已下載了 %1/%2 個交易紀錄的區塊.</translation>
    </message>
    <message>
        <location filename="../bitcoingui.cpp" line="501"/>
        <source>Downloaded %1 blocks of transaction history.</source>
        <translation>已下載了 %1 個交易紀錄的區塊.</translation>
    </message>
    <message numerus="yes">
        <location filename="../bitcoingui.cpp" line="516"/>
        <source>%n second(s) ago</source>
        <translation>
            <numerusform>%n 秒鐘前</numerusform>
        </translation>
    </message>
    <message numerus="yes">
        <location filename="../bitcoingui.cpp" line="520"/>
        <source>%n minute(s) ago</source>
        <translation>
            <numerusform>%n 分鐘前</numerusform>
        </translation>
    </message>
    <message numerus="yes">
        <location filename="../bitcoingui.cpp" line="524"/>
        <source>%n hour(s) ago</source>
        <translation>
            <numerusform>%n 小時前</numerusform>
        </translation>
    </message>
    <message numerus="yes">
        <location filename="../bitcoingui.cpp" line="528"/>
        <source>%n day(s) ago</source>
        <translation>
            <numerusform>%n 天前</numerusform>
        </translation>
    </message>
    <message>
        <location filename="../bitcoingui.cpp" line="534"/>
        <source>Up to date</source>
        <translation>最新狀態</translation>
    </message>
    <message>
        <location filename="../bitcoingui.cpp" line="539"/>
        <source>Catching up...</source>
        <translation>進度追趕中...</translation>
    </message>
    <message>
        <location filename="../bitcoingui.cpp" line="547"/>
        <source>Last received block was generated %1.</source>
        <translation>最近收到的區塊產生於 %1.</translation>
    </message>
    <message>
        <location filename="../bitcoingui.cpp" line="616"/>
        <source>This transaction is over the size limit.  You can still send it for a fee of %1, which goes to the nodes that process your transaction and helps to support the network.  Do you want to pay the fee?</source>
        <translation>這筆交易的資料大小超過限制了. 你還是可以付出 %1 的費用來傳送. 這筆費用會付給處理該筆交易的節點, 並幫助維持整個網路. 你願意支付這項費用嗎?</translation>
    </message>
    <message>
        <location filename="../bitcoingui.cpp" line="218"/>
        <source>Prove you control an address</source>
        <translation>證明你控制一個位址</translation>
    </message>
    <message>
        <location filename="../bitcoingui.cpp" line="648"/>
        <source>Sent transaction</source>
        <translation>付款交易</translation>
    </message>
    <message>
        <location filename="../bitcoingui.cpp" line="649"/>
        <source>Incoming transaction</source>
        <translation>收款交易</translation>
    </message>
    <message>
        <location filename="../bitcoingui.cpp" line="650"/>
        <source>Date: %1
Amount: %2
Type: %3
Address: %4
</source>
        <translation>日期: %1
金額: %2
類別: %3
位址: %4</translation>
    </message>
    <message>
        <location filename="../bitcoingui.cpp" line="775"/>
        <source>Wallet is &lt;b&gt;encrypted&lt;/b&gt; and currently &lt;b&gt;unlocked&lt;/b&gt;</source>
        <translation>錢包&lt;b&gt;已加密&lt;/b&gt;並且正&lt;b&gt;解鎖中&lt;/b&gt;</translation>
    </message>
    <message>
        <location filename="../bitcoingui.cpp" line="783"/>
        <source>Wallet is &lt;b&gt;encrypted&lt;/b&gt; and currently &lt;b&gt;locked&lt;/b&gt;</source>
        <translation>錢包&lt;b&gt;已加密&lt;/b&gt;並且正&lt;b&gt;上鎖中&lt;/b&gt;</translation>
    </message>
    <message>
        <location filename="../bitcoingui.cpp" line="238"/>
        <source>Quit application</source>
        <translation>結束應用程式</translation>
    </message>
    <message>
        <location filename="../bitcoingui.cpp" line="241"/>
        <source>&amp;About %1</source>
        <translation>關於%1</translation>
    </message>
    <message>
        <location filename="../bitcoingui.cpp" line="248"/>
        <source>Modify configuration options for bitcoin</source>
        <translation>修改位元幣的設定選項</translation>
    </message>
    <message>
        <location filename="../bitcoingui.cpp" line="253"/>
        <source>Export the data in the current tab to a file</source>
        <translation>將目前分頁的資料匯出存成檔案</translation>
    </message>
    <message>
        <location filename="../bitcoingui.cpp" line="254"/>
        <source>&amp;Encrypt Wallet</source>
        <translation>錢包加密</translation>
    </message>
    <message>
        <location filename="../bitcoingui.cpp" line="257"/>
        <source>&amp;Backup Wallet</source>
        <translation>錢包備份</translation>
    </message>
    <message>
        <location filename="../bitcoingui.cpp" line="305"/>
        <source>Tabs toolbar</source>
        <translation>分頁工具列</translation>
    </message>
    <message>
        <location filename="../bitcoingui.cpp" line="316"/>
        <source>Actions toolbar</source>
        <translation>動作工具列</translation>
    </message>
    <message>
        <location filename="../bitcoin.cpp" line="144"/>
        <source>A fatal error occurred. Bitcoin can no longer continue safely and will quit.</source>
        <translation>發生了致命的錯誤. 位元幣程式無法再繼續安全執行, 只好結束.</translation>
    </message>
    <message>
        <location filename="../bitcoingui.cpp" line="421"/>
        <source>bitcoin-qt</source>
        <translation>bitcoin-qt</translation>
    </message>
    <message numerus="yes">
        <location filename="../bitcoingui.cpp" line="463"/>
        <source>%n active connection(s) to Bitcoin network</source>
        <translation>
            <numerusform>與位元幣網路有 %n 個連線在使用中</numerusform>
        </translation>
    </message>
    <message>
        <location filename="../bitcoingui.cpp" line="806"/>
        <source>Wallet Data (*.dat)</source>
        <translation>錢包資料檔 (*.dat)</translation>
    </message>
    <message>
        <location filename="../bitcoingui.cpp" line="809"/>
        <source>There was an error trying to save the wallet data to the new location.</source>
        <translation>儲存錢包資料到新的地方時發生錯誤</translation>
    </message>
    <message>
        <location filename="../bitcoingui.cpp" line="809"/>
        <source>Backup Failed</source>
        <translation>備份失敗</translation>
    </message>
    <message>
        <location filename="../bitcoingui.cpp" line="251"/>
        <source>Show the Bitcoin window</source>
        <translation>顯示位元幣主視窗</translation>
    </message>
    <message>
        <location filename="../bitcoingui.cpp" line="329"/>
        <source>[testnet]</source>
        <translation>[testnet]</translation>
    </message>
    <message>
        <location filename="../bitcoingui.cpp" line="200"/>
        <source>Edit the list of stored addresses and labels</source>
        <translation>編輯儲存位址與標記的列表</translation>
    </message>
    <message>
        <location filename="../bitcoingui.cpp" line="217"/>
        <source>Sign &amp;message</source>
        <translation>訊息簽署</translation>
    </message>
</context>
<context>
    <name>DisplayOptionsPage</name>
    <message>
        <location filename="../optionsdialog.cpp" line="269"/>
        <source>&amp;Unit to show amounts in: </source>
        <translation>金額顯示單位: </translation>
    </message>
    <message>
        <location filename="../optionsdialog.cpp" line="273"/>
        <source>Choose the default subdivision unit to show in the interface, and when sending coins</source>
        <translation>選擇操作界面與付錢時預設顯示的細分單位</translation>
    </message>
    <message>
        <location filename="../optionsdialog.cpp" line="280"/>
        <source>&amp;Display addresses in transaction list</source>
        <translation>&amp;在交易列表中顯示位址</translation>
    </message>
    <message>
        <location filename="../optionsdialog.cpp" line="281"/>
        <source>Whether to show Bitcoin addresses in the transaction list</source>
        <translation type="unfinished">是否要在交易列表中顯示位元幣位址</translation>
    </message>
</context>
<context>
    <name>EditAddressDialog</name>
    <message>
        <location filename="../forms/editaddressdialog.ui" line="14"/>
        <source>Edit Address</source>
        <translation>編輯位址</translation>
    </message>
    <message>
        <location filename="../forms/editaddressdialog.ui" line="25"/>
        <source>&amp;Label</source>
        <translation>標記</translation>
    </message>
    <message>
        <location filename="../forms/editaddressdialog.ui" line="35"/>
        <source>The label associated with this address book entry</source>
        <translation>與這個位址簿項目關聯的標記</translation>
    </message>
    <message>
        <location filename="../forms/editaddressdialog.ui" line="42"/>
        <source>&amp;Address</source>
        <translation>位址</translation>
    </message>
    <message>
        <location filename="../forms/editaddressdialog.ui" line="52"/>
        <source>The address associated with this address book entry. This can only be modified for sending addresses.</source>
        <translation>與這個位址簿項目關聯的位址. 只能修改付款位址.</translation>
    </message>
    <message>
        <location filename="../editaddressdialog.cpp" line="20"/>
        <source>New receiving address</source>
        <translation>新收款位址</translation>
    </message>
    <message>
        <location filename="../editaddressdialog.cpp" line="24"/>
        <source>New sending address</source>
        <translation>新付款位址</translation>
    </message>
    <message>
        <location filename="../editaddressdialog.cpp" line="27"/>
        <source>Edit receiving address</source>
        <translation>編輯收款位址</translation>
    </message>
    <message>
        <location filename="../editaddressdialog.cpp" line="31"/>
        <source>Edit sending address</source>
        <translation>編輯付款位址</translation>
    </message>
    <message>
        <location filename="../editaddressdialog.cpp" line="91"/>
        <source>The entered address &quot;%1&quot; is already in the address book.</source>
        <translation>輸入的位址&quot;%1&quot;已存在於位址簿中.</translation>
    </message>
    <message>
        <location filename="../editaddressdialog.cpp" line="101"/>
        <source>Could not unlock wallet.</source>
        <translation>無法將錢包解鎖.</translation>
    </message>
    <message>
        <location filename="../editaddressdialog.cpp" line="106"/>
        <source>New key generation failed.</source>
        <translation>新密鑰產生失敗.</translation>
    </message>
    <message>
        <location filename="../editaddressdialog.cpp" line="96"/>
        <source>The entered address &quot;%1&quot; is not a valid bitcoin address.</source>
        <translation>輸入的位址&quot;%1&quot;並非有效的位元幣位址</translation>
    </message>
</context>
<context>
    <name>MainOptionsPage</name>
    <message>
        <location filename="../optionsdialog.cpp" line="170"/>
        <source>&amp;Start Bitcoin on window system startup</source>
        <translation>視窗系統啓動時同時開啓位元幣</translation>
    </message>
    <message>
        <location filename="../optionsdialog.cpp" line="171"/>
        <source>Automatically start Bitcoin after the computer is turned on</source>
        <translation>電腦開啟後自動啟動位元幣</translation>
    </message>
    <message>
        <location filename="../optionsdialog.cpp" line="180"/>
        <source>Map port using &amp;UPnP</source>
        <translation>用 &amp;UPnP 設定通訊埠對應</translation>
    </message>
    <message>
        <location filename="../optionsdialog.cpp" line="185"/>
        <source>M&amp;inimize on close</source>
        <translation>關閉時最小化</translation>
    </message>
    <message>
        <location filename="../optionsdialog.cpp" line="181"/>
        <source>Automatically open the Bitcoin client port on the router. This only works when your router supports UPnP and it is enabled.</source>
        <translation>自動在路由器上開啟位元幣的客戶端通訊埠. 只有在你的路由器支援 UPnP 且開啟時才有作用.</translation>
    </message>
    <message>
        <location filename="../optionsdialog.cpp" line="176"/>
        <source>Show only a tray icon after minimizing the window</source>
        <translation>最小化視窗後只在通知區域顯示圖示</translation>
    </message>
    <message>
        <location filename="../optionsdialog.cpp" line="175"/>
        <source>&amp;Minimize to the tray instead of the taskbar</source>
        <translation>最小化至通知區域而非工作列</translation>
    </message>
    <message>
        <location filename="../optionsdialog.cpp" line="186"/>
        <source>Minimize instead of exit the application when the window is closed. When this option is enabled, the application will be closed only after selecting Quit in the menu.</source>
        <translation>當視窗關閉時將其最小化, 而非結束應用程式. 當勾選這個選項時, 應用程式只能用選單中的結束來停止執行.</translation>
    </message>
    <message>
        <location filename="../optionsdialog.cpp" line="190"/>
        <source>&amp;Connect through SOCKS4 proxy:</source>
        <translation>透過 SOCKS4 代理伺服器連線:</translation>
    </message>
    <message>
        <location filename="../optionsdialog.cpp" line="191"/>
        <source>Connect to the Bitcoin network through a SOCKS4 proxy (e.g. when connecting through Tor)</source>
        <translation>透過 SOCKS4 代理伺服器連線至位元幣網路 (比如說透過 Tor)</translation>
    </message>
    <message>
        <location filename="../optionsdialog.cpp" line="196"/>
        <source>Proxy &amp;IP: </source>
        <translation>伺服器位址: </translation>
    </message>
    <message>
        <location filename="../optionsdialog.cpp" line="202"/>
        <source>IP address of the proxy (e.g. 127.0.0.1)</source>
        <translation>代理伺服器的網際網路位址 (比如說 127.0.0.1)</translation>
    </message>
    <message>
        <location filename="../optionsdialog.cpp" line="205"/>
        <source>&amp;Port: </source>
        <translation>通訊埠: </translation>
    </message>
    <message>
        <location filename="../optionsdialog.cpp" line="211"/>
        <source>Port of the proxy (e.g. 1234)</source>
        <translation>代理伺服器的通訊埠 (比如說 1234)</translation>
    </message>
    <message>
        <location filename="../optionsdialog.cpp" line="217"/>
        <source>Optional transaction fee per kB that helps make sure your transactions are processed quickly. Most transactions are 1 kB. Fee 0.01 recommended.</source>
        <translation>非必要的交易手續費, 以 kB 為計費單位, 且有助於縮短你的交易處理時間. 大部份交易的資料大小是 1 kB. 建議設定為 0.01 元.</translation>
    </message>
    <message>
        <location filename="../optionsdialog.cpp" line="223"/>
        <source>Pay transaction &amp;fee</source>
        <translation>付交易手續費</translation>
    </message>
</context>
<context>
    <name>MessagePage</name>
    <message>
        <location filename="../forms/messagepage.ui" line="14"/>
        <source>Message</source>
        <translation>訊息</translation>
    </message>
    <message>
        <location filename="../forms/messagepage.ui" line="20"/>
        <source>You can sign messages with your addresses to prove you own them. Be careful not to sign anything vague, as phishing attacks may try to trick you into signing your identity over to them. Only sign fully-detailed statements you agree to.</source>
        <translation>你可以用你的位址來簽署訊息, 以證明你對它的所有權. 但是請小心, 不要簽署語意含糊不清的內容, 因為釣魚式詐騙可能會用騙你簽署的手法來冒充是你. 只有在語句中的細節你都同意時才簽署.</translation>
    </message>
    <message>
        <location filename="../forms/messagepage.ui" line="93"/>
        <source>Enter the message you want to sign here</source>
        <translation>在這裡輸入你想簽署的訊息</translation>
    </message>
    <message>
        <location filename="../forms/messagepage.ui" line="117"/>
        <source>Sign a message to prove you own this address</source>
        <translation>簽署一則訊息來證明你擁有這個位址</translation>
    </message>
    <message>
        <location filename="../messagepage.cpp" line="101"/>
        <source>Sign failed</source>
        <translation>簽署失敗</translation>
    </message>
    <message>
        <location filename="../forms/messagepage.ui" line="131"/>
        <source>Copy the current signature to the system clipboard</source>
        <translation>複製目前的簽章到系統剪貼簿</translation>
    </message>
    <message>
        <location filename="../forms/messagepage.ui" line="38"/>
        <source>The address to sign the message with  (e.g. 1NS17iag9jJgTHD1VXjvLCEnZuQ3rJDE9L)</source>
        <translation>用來簽署訊息的位址 (比如說 1NS17iag9jJgTHD1VXjvLCEnZuQ3rJDE9L)</translation>
    </message>
    <message>
        <location filename="../forms/messagepage.ui" line="48"/>
        <source>Choose adress from address book</source>
        <translation>從位址簿中選一個位址</translation>
    </message>
    <message>
        <location filename="../forms/messagepage.ui" line="58"/>
        <source>Alt+A</source>
        <translation>Alt+A</translation>
    </message>
    <message>
        <location filename="../forms/messagepage.ui" line="71"/>
        <source>Paste address from clipboard</source>
        <translation>從剪貼簿貼上位址</translation>
    </message>
    <message>
        <location filename="../forms/messagepage.ui" line="81"/>
        <source>Alt+P</source>
        <translation>Alt+P</translation>
    </message>
    <message>
        <location filename="../forms/messagepage.ui" line="105"/>
        <source>Click &quot;Sign Message&quot; to get signature</source>
        <translation>按&quot;簽署訊息&quot;來取得簽章</translation>
    </message>
    <message>
        <location filename="../forms/messagepage.ui" line="120"/>
        <source>&amp;Sign Message</source>
        <translation>簽署訊息</translation>
    </message>
    <message>
        <location filename="../forms/messagepage.ui" line="134"/>
        <source>&amp;Copy to Clipboard</source>
        <translation>複製到剪貼簿</translation>
    </message>
    <message>
        <location filename="../messagepage.cpp" line="74"/>
        <location filename="../messagepage.cpp" line="89"/>
        <location filename="../messagepage.cpp" line="101"/>
        <source>Error signing</source>
        <translation>簽署發生錯誤</translation>
    </message>
    <message>
        <location filename="../messagepage.cpp" line="74"/>
        <source>%1 is not a valid address.</source>
        <translation>%1 不是個有效的位址.</translation>
    </message>
    <message>
        <location filename="../messagepage.cpp" line="89"/>
        <source>Private key for %1 is not available.</source>
        <translation>沒有 %1 的密鑰.</translation>
    </message>
</context>
<context>
    <name>OptionsDialog</name>
    <message>
        <location filename="../optionsdialog.cpp" line="79"/>
        <source>Main</source>
        <translation>主要</translation>
    </message>
    <message>
        <location filename="../optionsdialog.cpp" line="104"/>
        <source>Options</source>
        <translation>選項</translation>
    </message>
    <message>
        <location filename="../optionsdialog.cpp" line="84"/>
        <source>Display</source>
        <translation>顯示</translation>
    </message>
</context>
<context>
    <name>OverviewPage</name>
    <message>
        <location filename="../overviewpage.cpp" line="108"/>
        <source>Total of transactions that have yet to be confirmed, and do not yet count toward the current balance</source>
        <translation>尚未確認之交易的總額, 不包含在目前餘額中</translation>
    </message>
    <message>
        <location filename="../overviewpage.cpp" line="111"/>
        <source>Total number of transactions in wallet</source>
        <translation>錢包中紀錄的總交易次數</translation>
    </message>
    <message>
        <location filename="../overviewpage.cpp" line="103"/>
        <source>Your current balance</source>
        <translation>目前餘額</translation>
    </message>
    <message>
        <location filename="../forms/overviewpage.ui" line="14"/>
        <source>Form</source>
        <translation>表單</translation>
    </message>
    <message>
        <location filename="../forms/overviewpage.ui" line="88"/>
        <source>Wallet</source>
        <translation>錢包</translation>
    </message>
    <message>
        <location filename="../forms/overviewpage.ui" line="54"/>
        <source>Number of transactions:</source>
        <translation>交易次數:</translation>
    </message>
    <message>
        <location filename="../forms/overviewpage.ui" line="40"/>
        <source>Balance:</source>
        <translation>餘額:</translation>
    </message>
    <message>
        <location filename="../forms/overviewpage.ui" line="61"/>
        <source>0</source>
        <translation>0</translation>
    </message>
    <message>
        <location filename="../forms/overviewpage.ui" line="68"/>
        <source>Unconfirmed:</source>
        <translation>未確認額:</translation>
    </message>
    <message>
        <location filename="../forms/overviewpage.ui" line="124"/>
        <source>&lt;b&gt;Recent transactions&lt;/b&gt;</source>
        <translation>&lt;b&gt;最近交易&lt;/b&gt;</translation>
    </message>
</context>
<context>
    <name>QRCodeDialog</name>
    <message>
        <location filename="../forms/qrcodedialog.ui" line="144"/>
        <source>Message:</source>
        <translation>訊息:</translation>
    </message>
    <message>
        <location filename="../qrcodedialog.cpp" line="48"/>
        <source>Error encoding URI into QR Code.</source>
        <translation>將 URI 編碼成 QR 條碼時發生錯誤</translation>
    </message>
    <message>
        <location filename="../forms/qrcodedialog.ui" line="14"/>
        <source>Dialog</source>
        <translation>對話視窗</translation>
    </message>
    <message>
        <location filename="../forms/qrcodedialog.ui" line="105"/>
        <source>BTC</source>
        <translation>BTC</translation>
    </message>
    <message>
<<<<<<< HEAD
        <location filename="../forms/qrcodedialog.ui" line="186"/>
        <source>&amp;Save As...</source>
        <translation>儲存為...</translation>
    </message>
    <message>
        <location filename="../qrcodedialog.cpp" line="113"/>
        <source>Save Image...</source>
        <translation>儲存圖片...</translation>
    </message>
    <message>
        <location filename="../forms/qrcodedialog.ui" line="32"/>
        <source>QR Code</source>
        <translation>QR 條碼</translation>
=======
        <location filename="../forms/sendcoinsdialog.ui" line="147"/>
        <source>S&amp;end</source>
        <translation>付出</translation>
    </message>
    <message>
        <location filename="../forms/sendcoinsdialog.ui" line="113"/>
        <source>123.456 BTC</source>
        <translation>123.456 BTC</translation>
    </message>
    <message>
        <location filename="../sendcoinsdialog.cpp" line="97"/>
        <source> and </source>
        <translation>和</translation>
>>>>>>> 6ec7ac15
    </message>
    <message>
        <location filename="../forms/qrcodedialog.ui" line="55"/>
        <source>Request Payment</source>
        <translation>付款單</translation>
    </message>
    <message>
        <location filename="../forms/qrcodedialog.ui" line="70"/>
        <source>Amount:</source>
        <translation>金額:</translation>
    </message>
    <message>
        <location filename="../forms/qrcodedialog.ui" line="121"/>
        <source>Label:</source>
        <translation>標記:</translation>
    </message>
    <message>
        <location filename="../qrcodedialog.cpp" line="113"/>
        <source>PNG Images (*.png)</source>
        <translation>PNG 圖檔 (*.png)</translation>
    </message>
</context>
<context>
    <name>SendCoinsDialog</name>
    <message>
        <location filename="../forms/sendcoinsdialog.ui" line="84"/>
        <source>Remove all transaction fields</source>
        <translation>移除所有交易欄位</translation>
    </message>
    <message>
        <location filename="../forms/sendcoinsdialog.ui" line="106"/>
        <source>Balance:</source>
        <translation>餘額:</translation>
    </message>
    <message>
        <location filename="../forms/sendcoinsdialog.ui" line="147"/>
        <source>&amp;Send</source>
        <translation>付出</translation>
    </message>
    <message>
        <location filename="../forms/sendcoinsdialog.ui" line="144"/>
        <source>Confirm the send action</source>
        <translation>確認付款動作</translation>
    </message>
    <message>
        <location filename="../sendcoinsdialog.cpp" line="95"/>
        <source>&lt;b&gt;%1&lt;/b&gt; to %2 (%3)</source>
        <translation>&lt;b&gt;%1&lt;/b&gt; 給 %2 (%3)</translation>
    </message>
    <message>
        <location filename="../sendcoinsdialog.cpp" line="101"/>
        <source> and </source>
        <translation>和</translation>
    </message>
    <message>
        <location filename="../sendcoinsdialog.cpp" line="100"/>
        <source>Confirm send coins</source>
        <translation>確認付出金額</translation>
    </message>
    <message>
        <location filename="../sendcoinsdialog.cpp" line="101"/>
        <source>Are you sure you want to send %1?</source>
        <translation>確定要付出 %1 嗎?</translation>
    </message>
    <message>
        <location filename="../sendcoinsdialog.cpp" line="124"/>
        <source>The recipient address is not valid, please recheck.</source>
        <translation>無效的收款位址, 請再檢查看看.</translation>
    </message>
    <message>
        <location filename="../sendcoinsdialog.cpp" line="134"/>
        <source>The amount exceeds your balance.</source>
        <translation>金額超過了餘額</translation>
    </message>
    <message>
        <location filename="../forms/sendcoinsdialog.ui" line="64"/>
        <source>Send to multiple recipients at once</source>
        <translation>一次付給多個人</translation>
    </message>
    <message>
        <location filename="../forms/sendcoinsdialog.ui" line="113"/>
        <source>123.456 BTC</source>
        <translation>123.456 BTC</translation>
    </message>
    <message>
        <location filename="../forms/sendcoinsdialog.ui" line="14"/>
        <location filename="../sendcoinsdialog.cpp" line="123"/>
        <location filename="../sendcoinsdialog.cpp" line="128"/>
        <location filename="../sendcoinsdialog.cpp" line="133"/>
        <location filename="../sendcoinsdialog.cpp" line="138"/>
        <location filename="../sendcoinsdialog.cpp" line="144"/>
        <location filename="../sendcoinsdialog.cpp" line="149"/>
        <location filename="../sendcoinsdialog.cpp" line="154"/>
        <source>Send Coins</source>
        <translation>付錢</translation>
    </message>
    <message>
        <location filename="../sendcoinsdialog.cpp" line="145"/>
        <source>Duplicate address found, can only send to each address once per send operation.</source>
        <translation>發現有重複的位址. 在一次付款動作中, 只能付給每個位址一次.</translation>
    </message>
    <message>
        <location filename="../sendcoinsdialog.cpp" line="150"/>
        <source>Error: Transaction creation failed.</source>
        <translation>錯誤: 交易產生失敗.</translation>
    </message>
    <message>
        <location filename="../forms/sendcoinsdialog.ui" line="67"/>
        <source>&amp;Add recipient...</source>
        <translation>加收款人...</translation>
    </message>
    <message>
        <location filename="../forms/sendcoinsdialog.ui" line="87"/>
        <source>Clear all</source>
        <translation>全部清掉</translation>
    </message>
    <message>
        <location filename="../sendcoinsdialog.cpp" line="129"/>
        <source>The amount to pay must be larger than 0.</source>
        <translation>付款金額必須大於 0.</translation>
    </message>
    <message>
        <location filename="../sendcoinsdialog.cpp" line="139"/>
        <source>The total exceeds your balance when the %1 transaction fee is included.</source>
        <translation>包含 %1 的交易手續費後, 總金額超過了你的餘額</translation>
    </message>
    <message>
        <location filename="../sendcoinsdialog.cpp" line="155"/>
        <source>Error: The transaction was rejected. This might happen if some of the coins in your wallet were already spent, such as if you used a copy of wallet.dat and coins were spent in the copy but not marked as spent here.</source>
        <translation>錯誤: 交易被拒絕. 有時候會發生這種錯誤, 是因為你錢包中的一些錢已經被花掉了. 比如說你複製了錢包檔 wallet.dat, 然後用複製的錢包花掉了錢, 你現在所用的原來的錢包中卻沒有該筆交易紀錄.</translation>
    </message>
</context>
<context>
    <name>SendCoinsEntry</name>
    <message>
        <location filename="../forms/sendcoinsentry.ui" line="75"/>
        <source>&amp;Label:</source>
        <translation>標記:</translation>
    </message>
    <message>
        <location filename="../forms/sendcoinsentry.ui" line="120"/>
        <source>Paste address from clipboard</source>
        <translation>從剪貼簿貼上位址</translation>
    </message>
    <message>
        <location filename="../forms/sendcoinsentry.ui" line="130"/>
        <source>Alt+P</source>
        <translation>Alt+P</translation>
    </message>
    <message>
        <location filename="../forms/sendcoinsentry.ui" line="14"/>
        <source>Form</source>
        <translation>表單</translation>
    </message>
    <message>
        <location filename="../forms/sendcoinsentry.ui" line="29"/>
        <source>A&amp;mount:</source>
        <translation>金額:</translation>
    </message>
    <message>
        <location filename="../forms/sendcoinsentry.ui" line="42"/>
        <source>Pay &amp;To:</source>
        <translation>付給:</translation>
    </message>
    <message>
        <location filename="../forms/sendcoinsentry.ui" line="66"/>
        <location filename="../sendcoinsentry.cpp" line="26"/>
        <source>Enter a label for this address to add it to your address book</source>
        <translation>給這個位址輸入一個標記, 並加到位址簿中</translation>
    </message>
    <message>
        <location filename="../forms/sendcoinsentry.ui" line="93"/>
        <source>The address to send the payment to  (e.g. 1NS17iag9jJgTHD1VXjvLCEnZuQ3rJDE9L)</source>
        <translation>付款的目標位址 (比如說 1NS17iag9jJgTHD1VXjvLCEnZuQ3rJDE9L)</translation>
    </message>
    <message>
        <location filename="../forms/sendcoinsentry.ui" line="103"/>
        <source>Choose address from address book</source>
        <translation>從位址簿中選一個位址</translation>
    </message>
    <message>
        <location filename="../forms/sendcoinsentry.ui" line="113"/>
        <source>Alt+A</source>
        <translation>Alt+A</translation>
    </message>
    <message>
        <location filename="../forms/sendcoinsentry.ui" line="137"/>
        <source>Remove this recipient</source>
        <translation>去掉這個收款人</translation>
    </message>
    <message>
        <location filename="../sendcoinsentry.cpp" line="25"/>
        <source>Enter a Bitcoin address (e.g. 1NS17iag9jJgTHD1VXjvLCEnZuQ3rJDE9L)</source>
        <translation>輸入位元幣位址 (比如說 1NS17iag9jJgTHD1VXjvLCEnZuQ3rJDE9L)</translation>
    </message>
</context>
<context>
    <name>TransactionDesc</name>
    <message>
        <location filename="../transactiondesc.cpp" line="28"/>
        <source>%1/unconfirmed</source>
        <translation>%1/未確認</translation>
    </message>
    <message>
        <location filename="../transactiondesc.cpp" line="52"/>
        <source>, has not been successfully broadcast yet</source>
        <translation>, 尚未成功公告出去</translation>
    </message>
    <message>
        <location filename="../transactiondesc.cpp" line="18"/>
        <source>Open for %1 blocks</source>
        <translation>在 %1 個區塊內未定</translation>
    </message>
    <message>
        <location filename="../transactiondesc.cpp" line="20"/>
        <source>Open until %1</source>
        <translation>在 %1 前未定</translation>
    </message>
    <message>
        <location filename="../transactiondesc.cpp" line="30"/>
        <source>%1 confirmations</source>
        <translation>經確認 %1 次</translation>
    </message>
    <message>
        <location filename="../transactiondesc.cpp" line="47"/>
        <source>&lt;b&gt;Status:&lt;/b&gt; </source>
        <translation>&lt;b&gt;狀態:&lt;/b&gt; </translation>
    </message>
    <message>
        <location filename="../transactiondesc.cpp" line="54"/>
        <source>, broadcast through %1 node</source>
        <translation>, 已公告至 %1 個節點</translation>
    </message>
    <message>
        <location filename="../transactiondesc.cpp" line="90"/>
        <source>unknown</source>
        <translation>未知</translation>
    </message>
    <message>
        <location filename="../transactiondesc.cpp" line="67"/>
        <source>&lt;b&gt;Source:&lt;/b&gt; Generated&lt;br&gt;</source>
        <translation>&lt;b&gt;來源:&lt;/b&gt; 生產所得&lt;br&gt;</translation>
    </message>
    <message>
<<<<<<< HEAD
        <location filename="../transactiondesc.cpp" line="73"/>
        <location filename="../transactiondesc.cpp" line="90"/>
=======
        <location filename="../transactiondesc.cpp" line="88"/>
        <location filename="../transactiondesc.cpp" line="105"/>
>>>>>>> 6ec7ac15
        <source>&lt;b&gt;From:&lt;/b&gt; </source>
        <translation>&lt;b&gt;來自:&lt;/b&gt; </translation>
    </message>
    <message>
<<<<<<< HEAD
        <location filename="../transactiondesc.cpp" line="91"/>
        <location filename="../transactiondesc.cpp" line="114"/>
        <location filename="../transactiondesc.cpp" line="173"/>
=======
        <location filename="../transactiondesc.cpp" line="106"/>
        <location filename="../transactiondesc.cpp" line="129"/>
        <location filename="../transactiondesc.cpp" line="188"/>
>>>>>>> 6ec7ac15
        <source>&lt;b&gt;To:&lt;/b&gt; </source>
        <translation>&lt;b&gt;目的:&lt;/b&gt; </translation>
    </message>
    <message>
<<<<<<< HEAD
        <location filename="../transactiondesc.cpp" line="96"/>
        <source> (yours)</source>
        <translation> (你的)</translation>
    </message>
    <message>
        <location filename="../transactiondesc.cpp" line="94"/>
=======
        <location filename="../transactiondesc.cpp" line="109"/>
>>>>>>> 6ec7ac15
        <source> (yours, label: </source>
        <translation> (你的, 標記為: </translation>
    </message>
    <message>
<<<<<<< HEAD
        <location filename="../transactiondesc.cpp" line="26"/>
        <source>%1/offline?</source>
        <translation>%1/離線中?</translation>
    </message>
    <message>
        <location filename="../transactiondesc.cpp" line="56"/>
        <source>, broadcast through %1 nodes</source>
        <translation>, 已公告至 %1 個節點</translation>
    </message>
    <message>
        <location filename="../transactiondesc.cpp" line="60"/>
        <source>&lt;b&gt;Date:&lt;/b&gt; </source>
        <translation>&lt;b&gt;日期:&lt;/b&gt; </translation>
    </message>
    <message>
        <location filename="../transactiondesc.cpp" line="131"/>
        <location filename="../transactiondesc.cpp" line="145"/>
        <location filename="../transactiondesc.cpp" line="190"/>
        <location filename="../transactiondesc.cpp" line="207"/>
=======
        <location filename="../transactiondesc.cpp" line="111"/>
        <source> (yours)</source>
        <translation> (你的)</translation>
    </message>
    <message>
        <location filename="../transactiondesc.cpp" line="146"/>
        <location filename="../transactiondesc.cpp" line="160"/>
        <location filename="../transactiondesc.cpp" line="205"/>
        <location filename="../transactiondesc.cpp" line="222"/>
>>>>>>> 6ec7ac15
        <source>&lt;b&gt;Credit:&lt;/b&gt; </source>
        <translation>&lt;b&gt;入帳:&lt;/b&gt; </translation>
    </message>
    <message>
<<<<<<< HEAD
        <location filename="../transactiondesc.cpp" line="133"/>
=======
        <location filename="../transactiondesc.cpp" line="148"/>
>>>>>>> 6ec7ac15
        <source>(%1 matures in %2 more blocks)</source>
        <translation>(%1 將在 %2 個區塊產出後熟成)</translation>
    </message>
    <message>
<<<<<<< HEAD
        <location filename="../transactiondesc.cpp" line="137"/>
=======
        <location filename="../transactiondesc.cpp" line="152"/>
>>>>>>> 6ec7ac15
        <source>(not accepted)</source>
        <translation>(不被接受)</translation>
    </message>
    <message>
<<<<<<< HEAD
        <location filename="../transactiondesc.cpp" line="181"/>
        <location filename="../transactiondesc.cpp" line="189"/>
        <location filename="../transactiondesc.cpp" line="204"/>
=======
        <location filename="../transactiondesc.cpp" line="36"/>
        <source>Open until %1</source>
        <translation>在 %1 前未定</translation>
    </message>
    <message>
        <location filename="../transactiondesc.cpp" line="105"/>
        <source>unknown</source>
        <translation>未知</translation>
    </message>
    <message>
        <location filename="../transactiondesc.cpp" line="196"/>
        <location filename="../transactiondesc.cpp" line="204"/>
        <location filename="../transactiondesc.cpp" line="219"/>
>>>>>>> 6ec7ac15
        <source>&lt;b&gt;Debit:&lt;/b&gt; </source>
        <translation>&lt;b&gt;出帳:&lt;/b&gt; </translation>
    </message>
    <message>
<<<<<<< HEAD
        <location filename="../transactiondesc.cpp" line="195"/>
=======
        <location filename="../transactiondesc.cpp" line="210"/>
>>>>>>> 6ec7ac15
        <source>&lt;b&gt;Transaction fee:&lt;/b&gt; </source>
        <translation>&lt;b&gt;交易手續費:&lt;/b&gt; </translation>
    </message>
    <message>
<<<<<<< HEAD
        <location filename="../transactiondesc.cpp" line="211"/>
=======
        <location filename="../transactiondesc.cpp" line="226"/>
>>>>>>> 6ec7ac15
        <source>&lt;b&gt;Net amount:&lt;/b&gt; </source>
        <translation>&lt;b&gt;淨額:&lt;/b&gt; </translation>
    </message>
    <message>
<<<<<<< HEAD
        <location filename="../transactiondesc.cpp" line="217"/>
=======
        <location filename="../transactiondesc.cpp" line="232"/>
>>>>>>> 6ec7ac15
        <source>Message:</source>
        <translation>訊息:</translation>
    </message>
    <message>
<<<<<<< HEAD
        <location filename="../transactiondesc.cpp" line="219"/>
=======
        <location filename="../transactiondesc.cpp" line="234"/>
>>>>>>> 6ec7ac15
        <source>Comment:</source>
        <translation>附註:</translation>
    </message>
    <message>
<<<<<<< HEAD
        <location filename="../transactiondesc.cpp" line="221"/>
        <source>Transaction ID:</source>
        <translation>交易識別碼:</translation>
    </message>
    <message>
        <location filename="../transactiondesc.cpp" line="224"/>
=======
        <location filename="../transactiondesc.cpp" line="237"/>
>>>>>>> 6ec7ac15
        <source>Generated coins must wait 120 blocks before they can be spent.  When you generated this block, it was broadcast to the network to be added to the block chain.  If it fails to get into the chain, it will change to &quot;not accepted&quot; and not be spendable.  This may occasionally happen if another node generates a block within a few seconds of yours.</source>
        <translation>生產出來的錢要再等 120 個區塊產出之後, 才能夠花用. 當你產出區塊時, 它會被公布到網路上, 以被串連至區塊鎖鏈. 如果串連失敗了, 它的狀態就會變成&quot;不被接受&quot;, 且不能被花用. 當你產出區塊的幾秒鐘內, 其他節點也產出了區塊的話, 有時候就會發生這種情形.</translation>
    </message>
</context>
<context>
    <name>TransactionDescDialog</name>
    <message>
        <location filename="../forms/transactiondescdialog.ui" line="20"/>
        <source>This pane shows a detailed description of the transaction</source>
        <translation>此版面顯示交易的詳細說明</translation>
    </message>
    <message>
        <location filename="../forms/transactiondescdialog.ui" line="14"/>
        <source>Transaction details</source>
        <translation>交易明細</translation>
    </message>
</context>
<context>
    <name>TransactionTableModel</name>
    <message>
        <location filename="../transactiontablemodel.cpp" line="214"/>
        <source>Date</source>
        <translation>日期</translation>
    </message>
    <message>
        <location filename="../transactiontablemodel.cpp" line="214"/>
        <source>Type</source>
        <translation>種類</translation>
    </message>
    <message>
        <location filename="../transactiontablemodel.cpp" line="214"/>
        <source>Address</source>
        <translation>位址</translation>
    </message>
    <message>
        <location filename="../transactiontablemodel.cpp" line="214"/>
        <source>Amount</source>
        <translation>金額</translation>
    </message>
    <message numerus="yes">
        <location filename="../transactiontablemodel.cpp" line="277"/>
        <source>Open for %n block(s)</source>
        <translation>
            <numerusform>在 %n 個區塊內未定</numerusform>
        </translation>
    </message>
    <message>
        <location filename="../transactiontablemodel.cpp" line="280"/>
        <source>Open until %1</source>
        <translation>在 %1 前未定</translation>
    </message>
    <message>
        <location filename="../transactiontablemodel.cpp" line="283"/>
        <source>Offline (%1 confirmations)</source>
        <translation>離線中 (經確認 %1 次)</translation>
    </message>
    <message>
        <location filename="../transactiontablemodel.cpp" line="289"/>
        <source>Confirmed (%1 confirmations)</source>
        <translation>已確認 (經確認 %1 次)</translation>
    </message>
    <message>
        <location filename="../transactiontablemodel.cpp" line="303"/>
        <source>This block was not received by any other nodes and will probably not be accepted!</source>
        <translation>沒有其他節點收到這個區塊, 也許它不被接受!</translation>
    </message>
    <message>
        <location filename="../transactiontablemodel.cpp" line="306"/>
        <source>Generated but not accepted</source>
        <translation>產出但不被接受</translation>
    </message>
    <message>
        <location filename="../transactiontablemodel.cpp" line="349"/>
        <source>Received with</source>
        <translation>收受於</translation>
    </message>
    <message>
        <location filename="../transactiontablemodel.cpp" line="351"/>
        <source>Received from</source>
        <translation>收受自</translation>
    </message>
    <message>
        <location filename="../transactiontablemodel.cpp" line="354"/>
        <source>Sent to</source>
        <translation>付出至</translation>
    </message>
    <message>
        <location filename="../transactiontablemodel.cpp" line="356"/>
        <source>Payment to yourself</source>
        <translation>付給自己</translation>
    </message>
    <message>
        <location filename="../transactiontablemodel.cpp" line="358"/>
        <source>Mined</source>
        <translation>開採所得</translation>
    </message>
    <message>
        <location filename="../transactiontablemodel.cpp" line="396"/>
        <source>(n/a)</source>
        <translation>(不適用)</translation>
    </message>
    <message>
        <location filename="../transactiontablemodel.cpp" line="595"/>
        <source>Transaction status. Hover over this field to show number of confirmations.</source>
        <translation>交易狀態. 移動游標至欄位上方來顯示確認次數.</translation>
    </message>
    <message>
        <location filename="../transactiontablemodel.cpp" line="597"/>
        <source>Date and time that the transaction was received.</source>
        <translation>收到交易的日期與時間.</translation>
    </message>
    <message>
        <location filename="../transactiontablemodel.cpp" line="599"/>
        <source>Type of transaction.</source>
        <translation>交易的種類.</translation>
    </message>
    <message>
        <location filename="../transactiontablemodel.cpp" line="601"/>
        <source>Destination address of transaction.</source>
        <translation>交易的目標位址.</translation>
    </message>
    <message>
        <location filename="../transactiontablemodel.cpp" line="603"/>
        <source>Amount removed from or added to balance.</source>
        <translation>減去或加入至餘額的金額</translation>
    </message>
    <message>
        <location filename="../transactiontablemodel.cpp" line="286"/>
        <source>Unconfirmed (%1 of %2 confirmations)</source>
        <translation>未確認 (經確認 %1 次, 應確認 %2 次)</translation>
    </message>
    <message numerus="yes">
        <location filename="../transactiontablemodel.cpp" line="297"/>
        <source>Mined balance will be available in %n more blocks</source>
        <translation>
            <numerusform>生產金額將在 %n 個區塊產出後可用</numerusform>
        </translation>
    </message>
</context>
<context>
    <name>TransactionView</name>
    <message>
        <location filename="../transactionview.cpp" line="284"/>
        <source>Amount</source>
        <translation>金額</translation>
    </message>
    <message>
        <location filename="../transactionview.cpp" line="289"/>
        <source>Error exporting</source>
        <translation>匯出錯誤</translation>
    </message>
    <message>
        <location filename="../transactionview.cpp" line="289"/>
        <source>Could not write to file %1.</source>
        <translation>無法寫入至 %1 檔案.</translation>
    </message>
    <message>
        <location filename="../transactionview.cpp" line="384"/>
        <source>Range:</source>
        <translation>範圍:</translation>
    </message>
    <message>
        <location filename="../transactionview.cpp" line="392"/>
        <source>to</source>
        <translation>至</translation>
    </message>
    <message>
        <location filename="../transactionview.cpp" line="125"/>
        <source>Copy label</source>
        <translation>複製標記</translation>
    </message>
    <message>
        <location filename="../transactionview.cpp" line="55"/>
        <location filename="../transactionview.cpp" line="71"/>
        <source>All</source>
        <translation>全部</translation>
    </message>
    <message>
        <location filename="../transactionview.cpp" line="56"/>
        <source>Today</source>
        <translation>今天</translation>
    </message>
    <message>
        <location filename="../transactionview.cpp" line="57"/>
        <source>This week</source>
        <translation>這週</translation>
    </message>
    <message>
        <location filename="../transactionview.cpp" line="58"/>
        <source>This month</source>
        <translation>這個月</translation>
    </message>
    <message>
        <location filename="../transactionview.cpp" line="124"/>
        <source>Copy address</source>
        <translation>複製位址</translation>
    </message>
    <message>
        <location filename="../transactionview.cpp" line="59"/>
        <source>Last month</source>
        <translation>上個月</translation>
    </message>
    <message>
        <location filename="../transactionview.cpp" line="126"/>
        <source>Copy amount</source>
        <translation>複製金額</translation>
    </message>
    <message>
        <location filename="../transactionview.cpp" line="61"/>
        <source>Range...</source>
        <translation>指定範圍...</translation>
    </message>
    <message>
        <location filename="../transactionview.cpp" line="127"/>
        <source>Edit label</source>
        <translation>編輯標記</translation>
    </message>
    <message>
        <location filename="../transactionview.cpp" line="74"/>
        <source>Sent to</source>
        <translation>付出至</translation>
    </message>
    <message>
        <location filename="../transactionview.cpp" line="76"/>
        <source>To yourself</source>
        <translation>給自己</translation>
    </message>
    <message>
        <location filename="../transactionview.cpp" line="270"/>
        <source>Export Transaction Data</source>
        <translation>匯出交易資料</translation>
    </message>
    <message>
        <location filename="../transactionview.cpp" line="78"/>
        <source>Other</source>
        <translation>其他</translation>
    </message>
    <message>
        <location filename="../transactionview.cpp" line="271"/>
        <source>Comma separated file (*.csv)</source>
        <translation>逗號分隔資料檔 (*.csv)</translation>
    </message>
    <message>
        <location filename="../transactionview.cpp" line="90"/>
        <source>Min amount</source>
        <translation>最小金額</translation>
    </message>
    <message>
        <location filename="../transactionview.cpp" line="279"/>
        <source>Confirmed</source>
        <translation>已確認</translation>
    </message>
    <message>
        <location filename="../transactionview.cpp" line="280"/>
        <source>Date</source>
        <translation>日期</translation>
    </message>
    <message>
        <location filename="../transactionview.cpp" line="282"/>
        <source>Label</source>
        <translation>標記</translation>
    </message>
    <message>
        <location filename="../transactionview.cpp" line="283"/>
        <source>Address</source>
        <translation>位址</translation>
    </message>
    <message>
        <location filename="../transactionview.cpp" line="285"/>
        <source>ID</source>
        <translation>識別碼</translation>
    </message>
    <message>
        <location filename="../transactionview.cpp" line="281"/>
        <source>Type</source>
        <translation>種類</translation>
    </message>
    <message>
        <location filename="../transactionview.cpp" line="60"/>
        <source>This year</source>
        <translation>今年</translation>
    </message>
    <message>
        <location filename="../transactionview.cpp" line="72"/>
        <source>Received with</source>
        <translation>收受於</translation>
    </message>
    <message>
        <location filename="../transactionview.cpp" line="77"/>
        <source>Mined</source>
        <translation>開採所得</translation>
    </message>
    <message>
        <location filename="../transactionview.cpp" line="84"/>
        <source>Enter address or label to search</source>
        <translation>輸入位址或標記來搜尋</translation>
    </message>
    <message>
        <location filename="../transactionview.cpp" line="128"/>
        <source>Show details...</source>
        <translation>顯示明細...</translation>
    </message>
</context>
<context>
    <name>WalletModel</name>
    <message>
        <location filename="../walletmodel.cpp" line="145"/>
        <source>Sending...</source>
        <translation>付出中...</translation>
    </message>
</context>
<context>
    <name>bitcoin-core</name>
    <message>
        <location filename="../bitcoinstrings.cpp" line="72"/>
        <source>Cannot obtain a lock on data directory %s.  Bitcoin is probably already running.</source>
        <translation>無法鎖定資料目錄 %s. 也許位元幣已經在執行了.</translation>
    </message>
    <message>
        <location filename="../bitcoinstrings.cpp" line="75"/>
        <source>Loading addresses...</source>
        <translation>載入位址中...</translation>
    </message>
    <message>
        <location filename="../bitcoinstrings.cpp" line="8"/>
        <source>Bitcoin version</source>
        <translation>位元幣版本</translation>
    </message>
    <message>
        <location filename="../bitcoinstrings.cpp" line="77"/>
        <source>Loading block index...</source>
        <translation>載入區塊索引中...</translation>
    </message>
    <message>
        <location filename="../bitcoinstrings.cpp" line="87"/>
        <source>Rescanning...</source>
        <translation>重新掃描中...</translation>
    </message>
    <message>
        <location filename="../bitcoinstrings.cpp" line="81"/>
        <source>Error loading wallet.dat: Wallet requires newer version of Bitcoin</source>
        <translation>載入檔案 wallet.dat 失敗: 此錢包需要新版的 Bitcoin</translation>
    </message>
    <message>
        <location filename="../bitcoinstrings.cpp" line="11"/>
        <source>List commands</source>
        <translation>列出指令
</translation>
    </message>
    <message>
        <location filename="../bitcoinstrings.cpp" line="26"/>
        <source>Maintain at most &lt;n&gt; connections to peers (default: 125)</source>
        <translation>維持與節點連線數的上限為 &lt;n&gt; 個 (預設: 125)</translation>
    </message>
    <message>
        <location filename="../bitcoinstrings.cpp" line="27"/>
        <source>Add a node to connect to and attempt to keep the connection open</source>
        <translation>加入一個要連線的節線, 並試著保持對它的連線暢通</translation>
    </message>
    <message>
        <location filename="../bitcoinstrings.cpp" line="34"/>
        <source>Number of seconds to keep misbehaving peers from reconnecting (default: 86400)</source>
        <translation>避免與亂搞的節點連線的秒數 (預設: 86400)</translation>
    </message>
    <message>
        <location filename="../bitcoinstrings.cpp" line="33"/>
        <source>Threshold for disconnecting misbehaving peers (default: 100)</source>
        <translation>與亂搞的節點斷線的臨界值 (預設: 100)</translation>
    </message>
    <message>
        <location filename="../bitcoinstrings.cpp" line="42"/>
        <source>Accept command line and JSON-RPC commands</source>
        <translation>接受命令列與 JSON-RPC 指令
</translation>
    </message>
    <message>
        <location filename="../bitcoinstrings.cpp" line="41"/>
        <source>Fee per KB to add to transactions you send</source>
        <translation>交易付款時每 KB 的交易手續費</translation>
    </message>
    <message>
        <location filename="../bitcoinstrings.cpp" line="43"/>
        <source>Run in the background as a daemon and accept commands</source>
        <translation>以背景程式執行並接受指令</translation>
    </message>
    <message>
        <location filename="../bitcoinstrings.cpp" line="47"/>
        <source>Send trace/debug info to console instead of debug.log file</source>
        <translation>輸出追蹤或除錯資訊至終端機, 而非 debug.log 檔案</translation>
    </message>
    <message>
        <location filename="../bitcoinstrings.cpp" line="50"/>
        <source>Password for JSON-RPC connections</source>
        <translation>JSON-RPC 連線密碼</translation>
    </message>
    <message>
        <location filename="../bitcoinstrings.cpp" line="48"/>
        <source>Send trace/debug info to debugger</source>
        <translation>輸出追蹤或除錯資訊給除錯器</translation>
    </message>
    <message>
        <location filename="../bitcoinstrings.cpp" line="52"/>
        <source>Allow JSON-RPC connections from specified IP address</source>
        <translation>只允許從指定網路位址來的 JSON-RPC 連線</translation>
    </message>
    <message>
        <location filename="../bitcoinstrings.cpp" line="91"/>
        <source>Warning: -paytxfee is set very high.  This is the transaction fee you will pay if you send a transaction.</source>
        <translation>警告: -paytxfee 設定得很高. 這是當你交易付款時所要支付的手續費.</translation>
    </message>
    <message>
        <location filename="../bitcoinstrings.cpp" line="53"/>
        <source>Send commands to node running on &lt;ip&gt; (default: 127.0.0.1)</source>
        <translation>送指令給在 &lt;ip&gt; 的節點 (預設: 127.0.0.1)
</translation>
    </message>
    <message>
        <location filename="../bitcoinstrings.cpp" line="95"/>
        <source>Warning: Disk space is low</source>
        <translation>警告: 磁碟空間很少</translation>
    </message>
    <message>
        <location filename="../bitcoinstrings.cpp" line="54"/>
        <source>Execute command when the best block changes (%s in cmd is replaced by block hash)</source>
        <translation>當最新區塊改變時所要執行的指令 (指令中的 %s 會被取代為區塊的雜湊值)</translation>
    </message>
    <message>
        <location filename="../bitcoinstrings.cpp" line="57"/>
        <source>Upgrade wallet to latest format</source>
        <translation>將錢包升級成最新的格式</translation>
    </message>
    <message>
        <location filename="../bitcoinstrings.cpp" line="59"/>
        <source>Rescan the block chain for missing wallet transactions</source>
        <translation>重新掃描區塊鎖鏈, 以尋找錢包所遺漏的交易.</translation>
    </message>
    <message>
        <location filename="../bitcoinstrings.cpp" line="10"/>
        <source>Send command to -server or bitcoind</source>
        <translation>送指令至 -server 或 bitcoind
</translation>
    </message>
    <message>
        <location filename="../bitcoinstrings.cpp" line="60"/>
        <source>How many blocks to check at startup (default: 2500, 0 = all)</source>
        <translation>啓動時檢查多少區塊 (預設: 2500, 0 表示全部)</translation>
    </message>
    <message>
        <location filename="../bitcoinstrings.cpp" line="61"/>
        <source>How thorough the block verification is (0-6, default: 1)</source>
        <translation>區塊檢查的仔細程度 (0 至 6, 預設: 1)</translation>
    </message>
    <message>
        <location filename="../bitcoinstrings.cpp" line="44"/>
        <source>Use the test network</source>
        <translation>使用測試網路
</translation>
    </message>
    <message>
        <location filename="../bitcoinstrings.cpp" line="46"/>
        <source>Prepend debug output with timestamp</source>
        <translation>在除錯輸出內容前附加時間</translation>
    </message>
    <message>
        <location filename="../bitcoinstrings.cpp" line="58"/>
        <source>Set key pool size to &lt;n&gt; (default: 100)</source>
        <translation>設定密鑰池大小為 &lt;n&gt; (預設: 100)
</translation>
    </message>
    <message>
        <location filename="../bitcoinstrings.cpp" line="32"/>
        <source>Find peers using DNS lookup (default: 1)</source>
        <translation>是否允許在找節點時使用域名查詢 (預設: 1)</translation>
    </message>
    <message>
        <location filename="../bitcoinstrings.cpp" line="30"/>
        <source>Accept connections from outside (default: 1)</source>
        <translation type="unfinished">是否接受外來連線 (預設: 1)</translation>
    </message>
    <message>
        <location filename="../bitcoinstrings.cpp" line="31"/>
        <source>Set language, for example &quot;de_DE&quot; (default: system locale)</source>
        <translation>設定語言, 比如說 &quot;de_DE&quot; (預設: 系統語系)</translation>
    </message>
    <message>
        <location filename="../bitcoinstrings.cpp" line="37"/>
        <source>Maximum per-connection receive buffer, &lt;n&gt;*1000 bytes (default: 10000)</source>
        <translation>每個連線的接收緩衝區大小上限為 &lt;n&gt;*1000 位元組 (預設: 10000)</translation>
    </message>
    <message>
        <location filename="../bitcoinstrings.cpp" line="38"/>
        <source>Maximum per-connection send buffer, &lt;n&gt;*1000 bytes (default: 10000)</source>
        <translation>每個連線的傳送緩衝區大小上限為 &lt;n&gt;*1000 位元組 (預設: 10000)</translation>
    </message>
    <message>
        <location filename="../bitcoinstrings.cpp" line="40"/>
        <source>Use Universal Plug and Play to map the listening port (default: 0)</source>
        <translation type="unfinished">是否使用通用即插即用(UPnP)協定來設定聽候連線的通訊埠 (預設: 0)</translation>
    </message>
    <message>
        <location filename="../bitcoinstrings.cpp" line="45"/>
        <source>Output extra debugging information</source>
        <translation>輸出額外的除錯資訊</translation>
    </message>
    <message>
        <location filename="../bitcoinstrings.cpp" line="62"/>
        <source>
SSL options: (see the Bitcoin Wiki for SSL setup instructions)</source>
        <translation>
SSL 選項: (SSL 設定程序請見 Bitcoin Wiki)
</translation>
    </message>
    <message>
        <location filename="../bitcoinstrings.cpp" line="9"/>
        <source>Usage:</source>
        <translation>用法:</translation>
    </message>
    <message>
        <location filename="../bitcoinstrings.cpp" line="89"/>
        <source>Invalid -proxy address</source>
        <translation>無效的 -proxy 位址</translation>
    </message>
    <message>
        <location filename="../bitcoinstrings.cpp" line="90"/>
        <source>Invalid amount for -paytxfee=&lt;amount&gt;</source>
        <translation>-paytxfee=&lt;金額&gt; 中的金額無效</translation>
    </message>
    <message>
        <location filename="../bitcoinstrings.cpp" line="79"/>
        <source>Loading wallet...</source>
        <translation>載入錢包中...</translation>
    </message>
    <message>
        <location filename="../bitcoinstrings.cpp" line="88"/>
        <source>Done loading</source>
        <translation>載入完成</translation>
    </message>
    <message>
        <location filename="../bitcoinstrings.cpp" line="94"/>
        <source>Error: CreateThread(StartNode) failed</source>
        <translation>錯誤: CreateThread(StartNode) 失敗</translation>
    </message>
    <message>
        <location filename="../bitcoinstrings.cpp" line="96"/>
        <source>Unable to bind to port %d on this computer.  Bitcoin is probably already running.</source>
        <translation>無法與這台電腦上的通訊埠 %d 連結. 也許 Bitcoin 已經在執行了.</translation>
    </message>
    <message>
        <location filename="../bitcoinstrings.cpp" line="102"/>
        <source>beta</source>
        <translation>公測版</translation>
    </message>
    <message>
        <location filename="../bitcoinstrings.cpp" line="86"/>
        <source>Cannot write default address</source>
        <translation>無法寫入預設位址</translation>
    </message>
    <message>
        <location filename="../bitcoinstrings.cpp" line="99"/>
        <source>Warning: Please check that your computer&apos;s date and time are correct.  If your clock is wrong Bitcoin will not work properly.</source>
        <translation>警告: 請檢查電腦時間日期是否正確. 位元幣無法在時鐘不準的情況下正常運作.</translation>
    </message>
    <message>
        <location filename="../bitcoinstrings.cpp" line="76"/>
        <source>Error loading addr.dat</source>
        <translation>載入 addr.dat 失敗</translation>
    </message>
    <message>
        <location filename="../bitcoinstrings.cpp" line="78"/>
        <source>Error loading blkindex.dat</source>
        <translation>載入 blkindex.dat 失敗</translation>
    </message>
    <message>
        <location filename="../bitcoinstrings.cpp" line="80"/>
        <source>Error loading wallet.dat: Wallet corrupted</source>
        <translation>載入檔案 wallet.dat 失敗: 錢包壞掉了</translation>
    </message>
    <message>
        <location filename="../bitcoinstrings.cpp" line="82"/>
        <source>Wallet needed to be rewritten: restart Bitcoin to complete</source>
        <translation>錢包需要重寫: 請重啟位元幣來完成</translation>
    </message>
    <message>
        <location filename="../bitcoinstrings.cpp" line="83"/>
        <source>Error loading wallet.dat</source>
        <translation>載入檔案 wallet.dat 失敗</translation>
    </message>
    <message>
        <location filename="../bitcoinstrings.cpp" line="84"/>
        <source>Cannot downgrade wallet</source>
        <translation>無法將錢包格式降級</translation>
    </message>
    <message>
        <location filename="../bitcoinstrings.cpp" line="85"/>
        <source>Cannot initialize keypool</source>
        <translation>無法將密鑰池初始化</translation>
    </message>
    <message>
        <location filename="../bitcoinstrings.cpp" line="12"/>
        <source>Get help for a command</source>
        <translation>取得指令說明
</translation>
    </message>
    <message>
        <location filename="../bitcoinstrings.cpp" line="13"/>
        <source>Options:</source>
        <translation>選項:
</translation>
    </message>
    <message>
        <location filename="../bitcoinstrings.cpp" line="14"/>
        <source>Specify configuration file (default: bitcoin.conf)</source>
        <translation>指定設定檔 (預設: bitcoin.conf)
</translation>
    </message>
    <message>
        <location filename="../bitcoinstrings.cpp" line="15"/>
        <source>Specify pid file (default: bitcoind.pid)</source>
        <translation>指定行程識別碼檔案 (預設: bitcoind.pid)
</translation>
    </message>
    <message>
        <location filename="../bitcoinstrings.cpp" line="16"/>
        <source>Generate coins</source>
        <translation>生產位元幣
</translation>
    </message>
    <message>
        <location filename="../bitcoinstrings.cpp" line="17"/>
        <source>Don&apos;t generate coins</source>
        <translation>不生產位元幣
</translation>
    </message>
    <message>
        <location filename="../bitcoinstrings.cpp" line="18"/>
        <source>Start minimized</source>
        <translation>啓動時最小化
</translation>
    </message>
    <message>
        <location filename="../bitcoinstrings.cpp" line="68"/>
        <source>Acceptable ciphers (default: TLSv1+HIGH:!SSLv2:!aNULL:!eNULL:!AH:!3DES:@STRENGTH)</source>
        <translation>可以接受的加密法 (預設: TLSv1+HIGH:!SSLv2:!aNULL:!eNULL:!AH:!3DES:@STRENGTH)
</translation>
    </message>
    <message>
        <location filename="../bitcoinstrings.cpp" line="19"/>
        <source>Show splash screen on startup (default: 1)</source>
        <translation>顯示啓動畫面 (預設: 1)</translation>
    </message>
    <message>
        <location filename="../bitcoinstrings.cpp" line="20"/>
        <source>Specify data directory</source>
        <translation>指定資料目錄
</translation>
    </message>
    <message>
        <location filename="../bitcoinstrings.cpp" line="21"/>
        <source>Set database cache size in megabytes (default: 25)</source>
        <translation>設定資料庫快取大小為多少百萬位元組(MB, 預設: 25)</translation>
    </message>
    <message>
        <location filename="../bitcoinstrings.cpp" line="22"/>
        <source>Specify connection timeout (in milliseconds)</source>
        <translation>指定連線逾時時間 (毫秒)
</translation>
    </message>
    <message>
        <location filename="../bitcoinstrings.cpp" line="23"/>
        <source>Connect through socks4 proxy</source>
        <translation>透過 socks4 代理伺服器連線
</translation>
    </message>
    <message>
        <location filename="../bitcoinstrings.cpp" line="24"/>
        <source>Allow DNS lookups for addnode and connect</source>
        <translation>允許 addnode 和 connect 時做域名解析
</translation>
    </message>
    <message>
        <location filename="../bitcoinstrings.cpp" line="25"/>
        <source>Listen for connections on &lt;port&gt; (default: 8333 or testnet: 18333)</source>
        <translation>在通訊埠 &lt;port&gt; 聽候連線 (預設: 8333, 或若為測試網路: 18333)</translation>
    </message>
    <message>
        <location filename="../bitcoinstrings.cpp" line="28"/>
        <source>Connect only to the specified node</source>
        <translation>只連線至指定節點
</translation>
    </message>
    <message>
        <location filename="../bitcoinstrings.cpp" line="29"/>
        <source>Find peers using internet relay chat (default: 0)</source>
        <translation>是否使用網際網路中繼聊天(IRC)來找節點 (預設: 0)</translation>
    </message>
    <message>
        <location filename="../bitcoinstrings.cpp" line="39"/>
        <source>Use Universal Plug and Play to map the listening port (default: 1)</source>
        <translation type="unfinished">是否使用通用即插即用(UPnP)協定來設定聽候連線的通訊埠 (預設: 1)</translation>
    </message>
    <message>
        <location filename="../bitcoinstrings.cpp" line="49"/>
        <source>Username for JSON-RPC connections</source>
        <translation>JSON-RPC 連線使用者名稱</translation>
    </message>
    <message>
        <location filename="../bitcoinstrings.cpp" line="51"/>
        <source>Listen for JSON-RPC connections on &lt;port&gt; (default: 8332)</source>
        <translation>在通訊埠 &lt;port&gt; 聽候 JSON-RPC 連線 (預設: 8332)</translation>
    </message>
    <message>
        <location filename="../bitcoinstrings.cpp" line="65"/>
        <source>Use OpenSSL (https) for JSON-RPC connections</source>
        <translation>使用 OpenSSL (https) 於JSON-RPC 連線
</translation>
    </message>
    <message>
        <location filename="../bitcoinstrings.cpp" line="66"/>
        <source>Server certificate file (default: server.cert)</source>
        <translation>伺服器憑證檔 (預設: server.cert)
</translation>
    </message>
    <message>
        <location filename="../bitcoinstrings.cpp" line="67"/>
        <source>Server private key (default: server.pem)</source>
        <translation>伺服器密鑰檔 (預設: server.pem)
</translation>
    </message>
    <message>
        <location filename="../bitcoinstrings.cpp" line="71"/>
        <source>This help message</source>
        <translation>此協助訊息
</translation>
    </message>
</context>
</TS><|MERGE_RESOLUTION|>--- conflicted
+++ resolved
@@ -75,11 +75,6 @@
         <translation>顯示 &amp;QR 條碼</translation>
     </message>
     <message>
-        <location filename="../forms/addressbookpage.ui" line="99"/>
-        <source>&amp;Sign Message</source>
-        <translation>簽署訊息</translation>
-    </message>
-    <message>
         <location filename="../addressbookpage.cpp" line="292"/>
         <source>Error exporting</source>
         <translation>資料匯出有誤</translation>
@@ -95,6 +90,11 @@
         <translation>簽署一則訊息來證明你擁有這個位址</translation>
     </message>
     <message>
+        <location filename="../forms/addressbookpage.ui" line="99"/>
+        <source>Sign &amp;Message</source>
+        <translation>訊息簽署</translation>
+    </message>
+    <message>
         <location filename="../forms/addressbookpage.ui" line="110"/>
         <source>Delete the currently selected address from the list. Only sending addresses can be deleted.</source>
         <translation>從列表中刪除目前選取的位址. 只能夠刪除付款位址.</translation>
@@ -186,7 +186,6 @@
         <translation>文字標籤</translation>
     </message>
     <message>
-<<<<<<< HEAD
         <location filename="../askpassphrasedialog.cpp" line="55"/>
         <source>Enter the old and new passphrase to the wallet.</source>
         <translation>輸入錢包的新舊密碼.</translation>
@@ -195,16 +194,6 @@
         <location filename="../askpassphrasedialog.cpp" line="35"/>
         <source>Encrypt wallet</source>
         <translation>錢包加密</translation>
-=======
-        <location filename="../askpassphrasedialog.cpp" line="127"/>
-        <source>Wallet encryption failed due to an internal error. Your wallet was not encrypted.</source>
-        <translation>錢包加密因程式內部有誤而失敗. 你的錢包還是沒有加密.</translation>
-    </message>
-    <message>
-        <location filename="../askpassphrasedialog.cpp" line="113"/>
-        <source>Bitcoin will close now to finish the encryption process. Remember that encrypting your wallet cannot fully protect your bitcoins from being stolen by malware infecting your computer.</source>
-        <translation>位元幣現在要關閉以完成加密程序. 請記住, 加密錢包無法完全防止入侵電腦的惡意程式偷取你的位元幣.</translation>
->>>>>>> 6ec7ac15
     </message>
     <message>
         <location filename="../askpassphrasedialog.cpp" line="51"/>
@@ -212,8 +201,8 @@
         <translation>錢包解密</translation>
     </message>
     <message>
-        <location filename="../askpassphrasedialog.cpp" line="125"/>
-        <location filename="../askpassphrasedialog.cpp" line="173"/>
+        <location filename="../askpassphrasedialog.cpp" line="134"/>
+        <location filename="../askpassphrasedialog.cpp" line="182"/>
         <source>The supplied passphrases do not match.</source>
         <translation>提供的密碼不符.</translation>
     </message>
@@ -229,8 +218,7 @@
         <translation>錢包已加密</translation>
     </message>
     <message>
-<<<<<<< HEAD
-        <location filename="../askpassphrasedialog.cpp" line="118"/>
+        <location filename="../askpassphrasedialog.cpp" line="127"/>
         <source>Wallet encryption failed due to an internal error. Your wallet was not encrypted.</source>
         <translation>錢包加密因程式內部有誤而失敗. 你的錢包還是沒有加密.</translation>
     </message>
@@ -240,15 +228,12 @@
         <translation>輸入錢包的新密碼.&lt;br/&gt;請用&lt;b&gt;10個以上的字元&lt;/b&gt;, 或是&lt;b&gt;8個以上的字詞&lt;/b&gt;.</translation>
     </message>
     <message>
-        <location filename="../askpassphrasedialog.cpp" line="147"/>
-=======
         <location filename="../askpassphrasedialog.cpp" line="156"/>
->>>>>>> 6ec7ac15
         <source>Wallet decryption failed</source>
         <translation>錢包解密失敗</translation>
     </message>
     <message>
-        <location filename="../askpassphrasedialog.cpp" line="112"/>
+        <location filename="../askpassphrasedialog.cpp" line="113"/>
         <source>Bitcoin will close now to finish the encryption process. Remember that encrypting your wallet cannot fully protect your bitcoins from being stolen by malware infecting your computer.</source>
         <translation>位元幣現在要關閉以完成加密程序. 請記住, 加密錢包無法完全防止入侵電腦的惡意程式偷取你的位元幣.</translation>
     </message>
@@ -258,14 +243,6 @@
         <translation>這個動作需要用你的錢包密碼來解密</translation>
     </message>
     <message>
-<<<<<<< HEAD
-=======
-        <location filename="../askpassphrasedialog.cpp" line="170"/>
-        <source>Wallet passphrase was successfully changed.</source>
-        <translation>錢包密碼變更成功.</translation>
-    </message>
-    <message>
->>>>>>> 6ec7ac15
         <location filename="../askpassphrasedialog.cpp" line="54"/>
         <source>Change passphrase</source>
         <translation>變更密碼</translation>
@@ -296,17 +273,7 @@
         <translation>錢包加密失敗</translation>
     </message>
     <message>
-<<<<<<< HEAD
-        <location filename="../askpassphrasedialog.cpp" line="136"/>
-=======
-        <location filename="../askpassphrasedialog.cpp" line="134"/>
-        <location filename="../askpassphrasedialog.cpp" line="182"/>
-        <source>The supplied passphrases do not match.</source>
-        <translation>提供的密碼不符.</translation>
-    </message>
-    <message>
         <location filename="../askpassphrasedialog.cpp" line="145"/>
->>>>>>> 6ec7ac15
         <source>Wallet unlock failed</source>
         <translation>錢包解鎖失敗</translation>
     </message>
@@ -318,18 +285,13 @@
         <translation>用來解密錢包的密碼輸入錯誤.</translation>
     </message>
     <message>
-<<<<<<< HEAD
-        <location filename="../askpassphrasedialog.cpp" line="161"/>
+        <location filename="../askpassphrasedialog.cpp" line="170"/>
         <source>Wallet passphrase was successfully changed.</source>
         <translation>錢包密碼變更成功.</translation>
     </message>
     <message>
-        <location filename="../askpassphrasedialog.cpp" line="208"/>
-        <location filename="../askpassphrasedialog.cpp" line="232"/>
-=======
         <location filename="../askpassphrasedialog.cpp" line="217"/>
         <location filename="../askpassphrasedialog.cpp" line="241"/>
->>>>>>> 6ec7ac15
         <source>Warning: The Caps Lock key is on.</source>
         <translation>警告: 鍵盤輸入鎖定為大寫字母中.</translation>
     </message>
@@ -1023,7 +985,6 @@
         <translation>BTC</translation>
     </message>
     <message>
-<<<<<<< HEAD
         <location filename="../forms/qrcodedialog.ui" line="186"/>
         <source>&amp;Save As...</source>
         <translation>儲存為...</translation>
@@ -1037,21 +998,6 @@
         <location filename="../forms/qrcodedialog.ui" line="32"/>
         <source>QR Code</source>
         <translation>QR 條碼</translation>
-=======
-        <location filename="../forms/sendcoinsdialog.ui" line="147"/>
-        <source>S&amp;end</source>
-        <translation>付出</translation>
-    </message>
-    <message>
-        <location filename="../forms/sendcoinsdialog.ui" line="113"/>
-        <source>123.456 BTC</source>
-        <translation>123.456 BTC</translation>
-    </message>
-    <message>
-        <location filename="../sendcoinsdialog.cpp" line="97"/>
-        <source> and </source>
-        <translation>和</translation>
->>>>>>> 6ec7ac15
     </message>
     <message>
         <location filename="../forms/qrcodedialog.ui" line="55"/>
@@ -1088,7 +1034,7 @@
     </message>
     <message>
         <location filename="../forms/sendcoinsdialog.ui" line="147"/>
-        <source>&amp;Send</source>
+        <source>S&amp;end</source>
         <translation>付出</translation>
     </message>
     <message>
@@ -1286,7 +1232,7 @@
         <translation>, 已公告至 %1 個節點</translation>
     </message>
     <message>
-        <location filename="../transactiondesc.cpp" line="90"/>
+        <location filename="../transactiondesc.cpp" line="89"/>
         <source>unknown</source>
         <translation>未知</translation>
     </message>
@@ -1296,45 +1242,29 @@
         <translation>&lt;b&gt;來源:&lt;/b&gt; 生產所得&lt;br&gt;</translation>
     </message>
     <message>
-<<<<<<< HEAD
-        <location filename="../transactiondesc.cpp" line="73"/>
-        <location filename="../transactiondesc.cpp" line="90"/>
-=======
-        <location filename="../transactiondesc.cpp" line="88"/>
-        <location filename="../transactiondesc.cpp" line="105"/>
->>>>>>> 6ec7ac15
+        <location filename="../transactiondesc.cpp" line="72"/>
+        <location filename="../transactiondesc.cpp" line="89"/>
         <source>&lt;b&gt;From:&lt;/b&gt; </source>
         <translation>&lt;b&gt;來自:&lt;/b&gt; </translation>
     </message>
     <message>
-<<<<<<< HEAD
-        <location filename="../transactiondesc.cpp" line="91"/>
-        <location filename="../transactiondesc.cpp" line="114"/>
-        <location filename="../transactiondesc.cpp" line="173"/>
-=======
-        <location filename="../transactiondesc.cpp" line="106"/>
-        <location filename="../transactiondesc.cpp" line="129"/>
-        <location filename="../transactiondesc.cpp" line="188"/>
->>>>>>> 6ec7ac15
+        <location filename="../transactiondesc.cpp" line="90"/>
+        <location filename="../transactiondesc.cpp" line="113"/>
+        <location filename="../transactiondesc.cpp" line="172"/>
         <source>&lt;b&gt;To:&lt;/b&gt; </source>
         <translation>&lt;b&gt;目的:&lt;/b&gt; </translation>
     </message>
     <message>
-<<<<<<< HEAD
-        <location filename="../transactiondesc.cpp" line="96"/>
+        <location filename="../transactiondesc.cpp" line="95"/>
         <source> (yours)</source>
         <translation> (你的)</translation>
     </message>
     <message>
-        <location filename="../transactiondesc.cpp" line="94"/>
-=======
-        <location filename="../transactiondesc.cpp" line="109"/>
->>>>>>> 6ec7ac15
+        <location filename="../transactiondesc.cpp" line="93"/>
         <source> (yours, label: </source>
         <translation> (你的, 標記為: </translation>
     </message>
     <message>
-<<<<<<< HEAD
         <location filename="../transactiondesc.cpp" line="26"/>
         <source>%1/offline?</source>
         <translation>%1/離線中?</translation>
@@ -1350,112 +1280,57 @@
         <translation>&lt;b&gt;日期:&lt;/b&gt; </translation>
     </message>
     <message>
-        <location filename="../transactiondesc.cpp" line="131"/>
-        <location filename="../transactiondesc.cpp" line="145"/>
-        <location filename="../transactiondesc.cpp" line="190"/>
-        <location filename="../transactiondesc.cpp" line="207"/>
-=======
-        <location filename="../transactiondesc.cpp" line="111"/>
-        <source> (yours)</source>
-        <translation> (你的)</translation>
-    </message>
-    <message>
-        <location filename="../transactiondesc.cpp" line="146"/>
-        <location filename="../transactiondesc.cpp" line="160"/>
-        <location filename="../transactiondesc.cpp" line="205"/>
-        <location filename="../transactiondesc.cpp" line="222"/>
->>>>>>> 6ec7ac15
+        <location filename="../transactiondesc.cpp" line="130"/>
+        <location filename="../transactiondesc.cpp" line="144"/>
+        <location filename="../transactiondesc.cpp" line="189"/>
+        <location filename="../transactiondesc.cpp" line="206"/>
         <source>&lt;b&gt;Credit:&lt;/b&gt; </source>
         <translation>&lt;b&gt;入帳:&lt;/b&gt; </translation>
     </message>
     <message>
-<<<<<<< HEAD
-        <location filename="../transactiondesc.cpp" line="133"/>
-=======
-        <location filename="../transactiondesc.cpp" line="148"/>
->>>>>>> 6ec7ac15
+        <location filename="../transactiondesc.cpp" line="132"/>
         <source>(%1 matures in %2 more blocks)</source>
         <translation>(%1 將在 %2 個區塊產出後熟成)</translation>
     </message>
     <message>
-<<<<<<< HEAD
-        <location filename="../transactiondesc.cpp" line="137"/>
-=======
-        <location filename="../transactiondesc.cpp" line="152"/>
->>>>>>> 6ec7ac15
+        <location filename="../transactiondesc.cpp" line="136"/>
         <source>(not accepted)</source>
         <translation>(不被接受)</translation>
     </message>
     <message>
-<<<<<<< HEAD
-        <location filename="../transactiondesc.cpp" line="181"/>
-        <location filename="../transactiondesc.cpp" line="189"/>
-        <location filename="../transactiondesc.cpp" line="204"/>
-=======
-        <location filename="../transactiondesc.cpp" line="36"/>
-        <source>Open until %1</source>
-        <translation>在 %1 前未定</translation>
-    </message>
-    <message>
-        <location filename="../transactiondesc.cpp" line="105"/>
-        <source>unknown</source>
-        <translation>未知</translation>
-    </message>
-    <message>
-        <location filename="../transactiondesc.cpp" line="196"/>
-        <location filename="../transactiondesc.cpp" line="204"/>
-        <location filename="../transactiondesc.cpp" line="219"/>
->>>>>>> 6ec7ac15
+        <location filename="../transactiondesc.cpp" line="180"/>
+        <location filename="../transactiondesc.cpp" line="188"/>
+        <location filename="../transactiondesc.cpp" line="203"/>
         <source>&lt;b&gt;Debit:&lt;/b&gt; </source>
         <translation>&lt;b&gt;出帳:&lt;/b&gt; </translation>
     </message>
     <message>
-<<<<<<< HEAD
-        <location filename="../transactiondesc.cpp" line="195"/>
-=======
-        <location filename="../transactiondesc.cpp" line="210"/>
->>>>>>> 6ec7ac15
+        <location filename="../transactiondesc.cpp" line="194"/>
         <source>&lt;b&gt;Transaction fee:&lt;/b&gt; </source>
         <translation>&lt;b&gt;交易手續費:&lt;/b&gt; </translation>
     </message>
     <message>
-<<<<<<< HEAD
-        <location filename="../transactiondesc.cpp" line="211"/>
-=======
-        <location filename="../transactiondesc.cpp" line="226"/>
->>>>>>> 6ec7ac15
+        <location filename="../transactiondesc.cpp" line="210"/>
         <source>&lt;b&gt;Net amount:&lt;/b&gt; </source>
         <translation>&lt;b&gt;淨額:&lt;/b&gt; </translation>
     </message>
     <message>
-<<<<<<< HEAD
-        <location filename="../transactiondesc.cpp" line="217"/>
-=======
-        <location filename="../transactiondesc.cpp" line="232"/>
->>>>>>> 6ec7ac15
+        <location filename="../transactiondesc.cpp" line="216"/>
         <source>Message:</source>
         <translation>訊息:</translation>
     </message>
     <message>
-<<<<<<< HEAD
-        <location filename="../transactiondesc.cpp" line="219"/>
-=======
-        <location filename="../transactiondesc.cpp" line="234"/>
->>>>>>> 6ec7ac15
+        <location filename="../transactiondesc.cpp" line="218"/>
         <source>Comment:</source>
         <translation>附註:</translation>
     </message>
     <message>
-<<<<<<< HEAD
-        <location filename="../transactiondesc.cpp" line="221"/>
+        <location filename="../transactiondesc.cpp" line="220"/>
         <source>Transaction ID:</source>
         <translation>交易識別碼:</translation>
     </message>
     <message>
-        <location filename="../transactiondesc.cpp" line="224"/>
-=======
-        <location filename="../transactiondesc.cpp" line="237"/>
->>>>>>> 6ec7ac15
+        <location filename="../transactiondesc.cpp" line="223"/>
         <source>Generated coins must wait 120 blocks before they can be spent.  When you generated this block, it was broadcast to the network to be added to the block chain.  If it fails to get into the chain, it will change to &quot;not accepted&quot; and not be spendable.  This may occasionally happen if another node generates a block within a few seconds of yours.</source>
         <translation>生產出來的錢要再等 120 個區塊產出之後, 才能夠花用. 當你產出區塊時, 它會被公布到網路上, 以被串連至區塊鎖鏈. 如果串連失敗了, 它的狀態就會變成&quot;不被接受&quot;, 且不能被花用. 當你產出區塊的幾秒鐘內, 其他節點也產出了區塊的話, 有時候就會發生這種情形.</translation>
     </message>
