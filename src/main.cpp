// Copyright (c) 2009-2010 Satoshi Nakamoto
// Copyright (c) 2009-2015 The Bitcoin Core developers
// Distributed under the MIT software license, see the accompanying
// file COPYING or http://www.opensource.org/licenses/mit-license.php.

#include "main.h"

#include "addrman.h"
#include "arith_uint256.h"
#include "blockencodings.h"
#include "chainparams.h"
#include "checkpoints.h"
#include "checkqueue.h"
#include "consensus/consensus.h"
#include "consensus/merkle.h"
#include "consensus/validation.h"
#include "hash.h"
#include "init.h"
#include "merkleblock.h"
#include "net.h"
#include "policy/fees.h"
#include "policy/policy.h"
#include "pow.h"
#include "primitives/block.h"
#include "primitives/transaction.h"
#include "random.h"
#include "script/script.h"
#include "script/sigcache.h"
#include "script/standard.h"
#include "tinyformat.h"
#include "txdb.h"
#include "txmempool.h"
#include "ui_interface.h"
#include "undo.h"
#include "util.h"
#include "utilmoneystr.h"
#include "utilstrencodings.h"
#include "validationinterface.h"
#include "versionbits.h"

#include "ccl/cclglobals.h"

#include <atomic>
#include <sstream>

#include <boost/algorithm/string/replace.hpp>
#include <boost/algorithm/string/join.hpp>
#include <boost/filesystem.hpp>
#include <boost/filesystem/fstream.hpp>
#include <boost/math/distributions/poisson.hpp>
#include <boost/thread.hpp>

using namespace std;

#if defined(NDEBUG)
# error "Bitcoin cannot be compiled without assertions."
#endif

/**
 * Global state
 */

CCriticalSection cs_main;

BlockMap mapBlockIndex;
CChain chainActive;
CBlockIndex *pindexBestHeader = NULL;
int64_t nTimeBestReceived = 0;
CWaitableCriticalSection csBestBlock;
CConditionVariable cvBlockChange;
int nScriptCheckThreads = 0;
bool fImporting = false;
bool fReindex = false;
bool fTxIndex = false;
bool fHavePruned = false;
bool fPruneMode = false;
bool fIsBareMultisigStd = DEFAULT_PERMIT_BAREMULTISIG;
bool fRequireStandard = true;
bool fCheckBlockIndex = false;
bool fCheckpointsEnabled = DEFAULT_CHECKPOINTS_ENABLED;
size_t nCoinCacheUsage = 5000 * 300;
uint64_t nPruneTarget = 0;
int64_t nMaxTipAge = DEFAULT_MAX_TIP_AGE;
bool fEnableReplacement = DEFAULT_ENABLE_REPLACEMENT;


CFeeRate minRelayTxFee = CFeeRate(DEFAULT_MIN_RELAY_TX_FEE);
CAmount maxTxFee = DEFAULT_TRANSACTION_MAXFEE;

CTxMemPool mempool(::minRelayTxFee);
FeeFilterRounder filterRounder(::minRelayTxFee);

struct IteratorComparator
{
    template<typename I>
    bool operator()(const I& a, const I& b)
    {
        return &(*a) < &(*b);
    }
};

struct COrphanTx {
    CTransaction tx;
    NodeId fromPeer;
    int64_t nTimeExpire;
};
map<uint256, COrphanTx> mapOrphanTransactions GUARDED_BY(cs_main);
map<COutPoint, set<map<uint256, COrphanTx>::iterator, IteratorComparator>> mapOrphanTransactionsByPrev GUARDED_BY(cs_main);
void EraseOrphansFor(NodeId peer) EXCLUSIVE_LOCKS_REQUIRED(cs_main);

static void CheckBlockIndex(const Consensus::Params& consensusParams);

/** Constant stuff for coinbase transactions we create: */
CScript COINBASE_FLAGS;

const string strMessageMagic = "Bitcoin Signed Message:\n";

// Internal stuff
namespace {

    struct CBlockIndexWorkComparator
    {
        bool operator()(CBlockIndex *pa, CBlockIndex *pb) const {
            // First sort by most total work, ...
            if (pa->nChainWork > pb->nChainWork) return false;
            if (pa->nChainWork < pb->nChainWork) return true;

            // ... then by earliest time received, ...
            if (pa->nSequenceId < pb->nSequenceId) return false;
            if (pa->nSequenceId > pb->nSequenceId) return true;

            // Use pointer address as tie breaker (should only happen with blocks
            // loaded from disk, as those all have id 0).
            if (pa < pb) return false;
            if (pa > pb) return true;

            // Identical blocks.
            return false;
        }
    };

    CBlockIndex *pindexBestInvalid;

    /**
     * The set of all CBlockIndex entries with BLOCK_VALID_TRANSACTIONS (for itself and all ancestors) and
     * as good as our current tip or better. Entries may be failed, though, and pruning nodes may be
     * missing the data for the block.
     */
    set<CBlockIndex*, CBlockIndexWorkComparator> setBlockIndexCandidates;
    /** Number of nodes with fSyncStarted. */
    int nSyncStarted = 0;
    /** All pairs A->B, where A (or one of its ancestors) misses transactions, but B has transactions.
     * Pruned nodes may have entries where B is missing data.
     */
    multimap<CBlockIndex*, CBlockIndex*> mapBlocksUnlinked;

    CCriticalSection cs_LastBlockFile;
    std::vector<CBlockFileInfo> vinfoBlockFile;
    int nLastBlockFile = 0;
    /** Global flag to indicate we should check to see if there are
     *  block/undo files that should be deleted.  Set on startup
     *  or if we allocate more file space when we're in prune mode
     */
    bool fCheckForPruning = false;

    /**
     * Every received block is assigned a unique and increasing identifier, so we
     * know which one to give priority in case of a fork.
     */
    CCriticalSection cs_nBlockSequenceId;
    /** Blocks loaded from disk are assigned id 0, so start the counter at 1. */
    uint32_t nBlockSequenceId = 1;

    /**
     * Sources of received blocks, saved to be able to send them reject
     * messages or ban them when processing happens afterwards. Protected by
     * cs_main.
     */
    map<uint256, NodeId> mapBlockSource;

    /**
     * Filter for transactions that were recently rejected by
     * AcceptToMemoryPool. These are not rerequested until the chain tip
     * changes, at which point the entire filter is reset. Protected by
     * cs_main.
     *
     * Without this filter we'd be re-requesting txs from each of our peers,
     * increasing bandwidth consumption considerably. For instance, with 100
     * peers, half of which relay a tx we don't accept, that might be a 50x
     * bandwidth increase. A flooding attacker attempting to roll-over the
     * filter using minimum-sized, 60byte, transactions might manage to send
     * 1000/sec if we have fast peers, so we pick 120,000 to give our peers a
     * two minute window to send invs to us.
     *
     * Decreasing the false positive rate is fairly cheap, so we pick one in a
     * million to make it highly unlikely for users to have issues with this
     * filter.
     *
     * Memory used: 1.3 MB
     */
    std::unique_ptr<CRollingBloomFilter> recentRejects;
    uint256 hashRecentRejectsChainTip;

    /** Blocks that are in flight, and that are in the queue to be downloaded. Protected by cs_main. */
    struct QueuedBlock {
        uint256 hash;
        CBlockIndex* pindex;                                     //!< Optional.
        bool fValidatedHeaders;                                  //!< Whether this block has validated headers at the time of request.
        std::unique_ptr<PartiallyDownloadedBlock> partialBlock;  //!< Optional, used for CMPCTBLOCK downloads
    };
    map<uint256, pair<NodeId, list<QueuedBlock>::iterator> > mapBlocksInFlight;

    /** Stack of nodes which we have set to announce using compact blocks */
    list<NodeId> lNodesAnnouncingHeaderAndIDs;

    /** Number of preferable block download peers. */
    int nPreferredDownload = 0;

    /** Dirty block index entries. */
    set<CBlockIndex*> setDirtyBlockIndex;

    /** Dirty block file entries. */
    set<int> setDirtyFileInfo;

    /** Number of peers from which we're downloading blocks. */
    int nPeersWithValidatedDownloads = 0;

    /** Relay map, protected by cs_main. */
    typedef std::map<uint256, std::shared_ptr<const CTransaction>> MapRelay;
    MapRelay mapRelay;
    /** Expiration-time ordered list of (expire time, relay map entry) pairs, protected by cs_main). */
    std::deque<std::pair<int64_t, MapRelay::iterator>> vRelayExpiration;
} // anon namespace

//////////////////////////////////////////////////////////////////////////////
//
// Registration of network node signals.
//

namespace {

struct CBlockReject {
    unsigned char chRejectCode;
    string strRejectReason;
    uint256 hashBlock;
};

/**
 * Maintain validation-specific state about nodes, protected by cs_main, instead
 * by CNode's own locks. This simplifies asynchronous operation, where
 * processing of incoming data is done after the ProcessMessage call returns,
 * and we're no longer holding the node's locks.
 */
struct CNodeState {
    //! The peer's address
    CService address;
    //! Whether we have a fully established connection.
    bool fCurrentlyConnected;
    //! Accumulated misbehaviour score for this peer.
    int nMisbehavior;
    //! Whether this peer should be disconnected and banned (unless whitelisted).
    bool fShouldBan;
    //! String name of this peer (debugging/logging purposes).
    std::string name;
    //! List of asynchronously-determined block rejections to notify this peer about.
    std::vector<CBlockReject> rejects;
    //! The best known block we know this peer has announced.
    CBlockIndex *pindexBestKnownBlock;
    //! The hash of the last unknown block this peer has announced.
    uint256 hashLastUnknownBlock;
    //! The last full block we both have.
    CBlockIndex *pindexLastCommonBlock;
    //! The best header we have sent our peer.
    CBlockIndex *pindexBestHeaderSent;
    //! Length of current-streak of unconnecting headers announcements
    int nUnconnectingHeaders;
    //! Whether we've started headers synchronization with this peer.
    bool fSyncStarted;
    //! Since when we're stalling block download progress (in microseconds), or 0.
    int64_t nStallingSince;
    list<QueuedBlock> vBlocksInFlight;
    //! When the first entry in vBlocksInFlight started downloading. Don't care when vBlocksInFlight is empty.
    int64_t nDownloadingSince;
    int nBlocksInFlight;
    int nBlocksInFlightValidHeaders;
    //! Whether we consider this a preferred download peer.
    bool fPreferredDownload;
    //! Whether this peer wants invs or headers (when possible) for block announcements.
    bool fPreferHeaders;
    //! Whether this peer wants invs or cmpctblocks (when possible) for block announcements.
    bool fPreferHeaderAndIDs;
    //! Whether this peer will send us cmpctblocks if we request them
    bool fProvidesHeaderAndIDs;
    //! Whether this peer can give us witnesses
    bool fHaveWitness;

    CNodeState() {
        fCurrentlyConnected = false;
        nMisbehavior = 0;
        fShouldBan = false;
        pindexBestKnownBlock = NULL;
        hashLastUnknownBlock.SetNull();
        pindexLastCommonBlock = NULL;
        pindexBestHeaderSent = NULL;
        nUnconnectingHeaders = 0;
        fSyncStarted = false;
        nStallingSince = 0;
        nDownloadingSince = 0;
        nBlocksInFlight = 0;
        nBlocksInFlightValidHeaders = 0;
        fPreferredDownload = false;
        fPreferHeaders = false;
        fPreferHeaderAndIDs = false;
        fProvidesHeaderAndIDs = false;
        fHaveWitness = false;
    }
};

/** Map maintaining per-node state. Requires cs_main. */
map<NodeId, CNodeState> mapNodeState;

// Requires cs_main.
CNodeState *State(NodeId pnode) {
    map<NodeId, CNodeState>::iterator it = mapNodeState.find(pnode);
    if (it == mapNodeState.end())
        return NULL;
    return &it->second;
}

void UpdatePreferredDownload(CNode* node, CNodeState* state)
{
    nPreferredDownload -= state->fPreferredDownload;

    // Whether this node should be marked as a preferred download node.
    state->fPreferredDownload = (!node->fInbound || node->fWhitelisted) && !node->fOneShot && !node->fClient;

    nPreferredDownload += state->fPreferredDownload;
}

void InitializeNode(NodeId nodeid, const CNode *pnode) {
    LOCK(cs_main);
    CNodeState &state = mapNodeState.insert(std::make_pair(nodeid, CNodeState())).first->second;
    state.name = pnode->addrName;
    state.address = pnode->addr;
}

void FinalizeNode(NodeId nodeid, bool& fUpdateConnectionTime) {
    fUpdateConnectionTime = false;
    LOCK(cs_main);
    CNodeState *state = State(nodeid);

    if (state->fSyncStarted)
        nSyncStarted--;

    if (state->nMisbehavior == 0 && state->fCurrentlyConnected) {
        fUpdateConnectionTime = true;
    }

    BOOST_FOREACH(const QueuedBlock& entry, state->vBlocksInFlight) {
        mapBlocksInFlight.erase(entry.hash);
    }
    EraseOrphansFor(nodeid);
    nPreferredDownload -= state->fPreferredDownload;
    nPeersWithValidatedDownloads -= (state->nBlocksInFlightValidHeaders != 0);
    assert(nPeersWithValidatedDownloads >= 0);

    mapNodeState.erase(nodeid);

    if (mapNodeState.empty()) {
        // Do a consistency check after the last peer is removed.
        assert(mapBlocksInFlight.empty());
        assert(nPreferredDownload == 0);
        assert(nPeersWithValidatedDownloads == 0);
    }
}

// Requires cs_main.
// Returns a bool indicating whether we requested this block.
// Also used if a block was /not/ received and timed out or started with another peer
bool MarkBlockAsReceived(const uint256& hash) {
    map<uint256, pair<NodeId, list<QueuedBlock>::iterator> >::iterator itInFlight = mapBlocksInFlight.find(hash);
    if (itInFlight != mapBlocksInFlight.end()) {
        CNodeState *state = State(itInFlight->second.first);
        state->nBlocksInFlightValidHeaders -= itInFlight->second.second->fValidatedHeaders;
        if (state->nBlocksInFlightValidHeaders == 0 && itInFlight->second.second->fValidatedHeaders) {
            // Last validated block on the queue was received.
            nPeersWithValidatedDownloads--;
        }
        if (state->vBlocksInFlight.begin() == itInFlight->second.second) {
            // First block on the queue was received, update the start download time for the next one
            state->nDownloadingSince = std::max(state->nDownloadingSince, GetTimeMicros());
        }
        state->vBlocksInFlight.erase(itInFlight->second.second);
        state->nBlocksInFlight--;
        state->nStallingSince = 0;
        mapBlocksInFlight.erase(itInFlight);
        return true;
    }
    return false;
}

// Requires cs_main.
// returns false, still setting pit, if the block was already in flight from the same peer
// pit will only be valid as long as the same cs_main lock is being held
bool MarkBlockAsInFlight(NodeId nodeid, const uint256& hash, const Consensus::Params& consensusParams, CBlockIndex *pindex = NULL, list<QueuedBlock>::iterator **pit = NULL) {
    CNodeState *state = State(nodeid);
    assert(state != NULL);

    // Short-circuit most stuff in case its from the same node
    map<uint256, pair<NodeId, list<QueuedBlock>::iterator> >::iterator itInFlight = mapBlocksInFlight.find(hash);
    if (itInFlight != mapBlocksInFlight.end() && itInFlight->second.first == nodeid) {
        *pit = &itInFlight->second.second;
        return false;
    }

    // Make sure it's not listed somewhere already.
    MarkBlockAsReceived(hash);

    list<QueuedBlock>::iterator it = state->vBlocksInFlight.insert(state->vBlocksInFlight.end(),
            {hash, pindex, pindex != NULL, std::unique_ptr<PartiallyDownloadedBlock>(pit ? new PartiallyDownloadedBlock(&mempool) : NULL)});
    state->nBlocksInFlight++;
    state->nBlocksInFlightValidHeaders += it->fValidatedHeaders;
    if (state->nBlocksInFlight == 1) {
        // We're starting a block download (batch) from this peer.
        state->nDownloadingSince = GetTimeMicros();
    }
    if (state->nBlocksInFlightValidHeaders == 1 && pindex != NULL) {
        nPeersWithValidatedDownloads++;
    }
    itInFlight = mapBlocksInFlight.insert(std::make_pair(hash, std::make_pair(nodeid, it))).first;
    if (pit)
        *pit = &itInFlight->second.second;
    return true;
}

/** Check whether the last unknown block a peer advertised is not yet known. */
void ProcessBlockAvailability(NodeId nodeid) {
    CNodeState *state = State(nodeid);
    assert(state != NULL);

    if (!state->hashLastUnknownBlock.IsNull()) {
        BlockMap::iterator itOld = mapBlockIndex.find(state->hashLastUnknownBlock);
        if (itOld != mapBlockIndex.end() && itOld->second->nChainWork > 0) {
            if (state->pindexBestKnownBlock == NULL || itOld->second->nChainWork >= state->pindexBestKnownBlock->nChainWork)
                state->pindexBestKnownBlock = itOld->second;
            state->hashLastUnknownBlock.SetNull();
        }
    }
}

/** Update tracking information about which blocks a peer is assumed to have. */
void UpdateBlockAvailability(NodeId nodeid, const uint256 &hash) {
    CNodeState *state = State(nodeid);
    assert(state != NULL);

    ProcessBlockAvailability(nodeid);

    BlockMap::iterator it = mapBlockIndex.find(hash);
    if (it != mapBlockIndex.end() && it->second->nChainWork > 0) {
        // An actually better block was announced.
        if (state->pindexBestKnownBlock == NULL || it->second->nChainWork >= state->pindexBestKnownBlock->nChainWork)
            state->pindexBestKnownBlock = it->second;
    } else {
        // An unknown block was announced; just assume that the latest one is the best one.
        state->hashLastUnknownBlock = hash;
    }
}

void MaybeSetPeerAsAnnouncingHeaderAndIDs(const CNodeState* nodestate, CNode* pfrom, CConnman& connman) {
    if (pfrom->GetLocalServices() & NODE_WITNESS) {
        // Don't ever request compact blocks when segwit is enabled.
        return;
    }
    if (nodestate->fProvidesHeaderAndIDs) {
        BOOST_FOREACH(const NodeId nodeid, lNodesAnnouncingHeaderAndIDs)
            if (nodeid == pfrom->GetId())
                return;
        bool fAnnounceUsingCMPCTBLOCK = false;
        uint64_t nCMPCTBLOCKVersion = 1;
        if (lNodesAnnouncingHeaderAndIDs.size() >= 3) {
            // As per BIP152, we only get 3 of our peers to announce
            // blocks using compact encodings.
            bool found = connman.ForNode(lNodesAnnouncingHeaderAndIDs.front(), [fAnnounceUsingCMPCTBLOCK, nCMPCTBLOCKVersion](CNode* pnodeStop){
                pnodeStop->PushMessage(NetMsgType::SENDCMPCT, fAnnounceUsingCMPCTBLOCK, nCMPCTBLOCKVersion);
                return true;
            });
            if(found)
                lNodesAnnouncingHeaderAndIDs.pop_front();
        }
        fAnnounceUsingCMPCTBLOCK = true;
        pfrom->PushMessage(NetMsgType::SENDCMPCT, fAnnounceUsingCMPCTBLOCK, nCMPCTBLOCKVersion);
        lNodesAnnouncingHeaderAndIDs.push_back(pfrom->GetId());
    }
}

// Requires cs_main
bool CanDirectFetch(const Consensus::Params &consensusParams)
{
    return chainActive.Tip()->GetBlockTime() > GetAdjustedTime() - consensusParams.nPowTargetSpacing * 20;
}

// Requires cs_main
bool PeerHasHeader(CNodeState *state, CBlockIndex *pindex)
{
    if (state->pindexBestKnownBlock && pindex == state->pindexBestKnownBlock->GetAncestor(pindex->nHeight))
        return true;
    if (state->pindexBestHeaderSent && pindex == state->pindexBestHeaderSent->GetAncestor(pindex->nHeight))
        return true;
    return false;
}

/** Find the last common ancestor two blocks have.
 *  Both pa and pb must be non-NULL. */
CBlockIndex* LastCommonAncestor(CBlockIndex* pa, CBlockIndex* pb) {
    if (pa->nHeight > pb->nHeight) {
        pa = pa->GetAncestor(pb->nHeight);
    } else if (pb->nHeight > pa->nHeight) {
        pb = pb->GetAncestor(pa->nHeight);
    }

    while (pa != pb && pa && pb) {
        pa = pa->pprev;
        pb = pb->pprev;
    }

    // Eventually all chain branches meet at the genesis block.
    assert(pa == pb);
    return pa;
}

/** Update pindexLastCommonBlock and add not-in-flight missing successors to vBlocks, until it has
 *  at most count entries. */
void FindNextBlocksToDownload(NodeId nodeid, unsigned int count, std::vector<CBlockIndex*>& vBlocks, NodeId& nodeStaller, const Consensus::Params& consensusParams) {
    if (count == 0)
        return;

    vBlocks.reserve(vBlocks.size() + count);
    CNodeState *state = State(nodeid);
    assert(state != NULL);

    // Make sure pindexBestKnownBlock is up to date, we'll need it.
    ProcessBlockAvailability(nodeid);

    if (state->pindexBestKnownBlock == NULL || state->pindexBestKnownBlock->nChainWork < chainActive.Tip()->nChainWork) {
        // This peer has nothing interesting.
        return;
    }

    if (state->pindexLastCommonBlock == NULL) {
        // Bootstrap quickly by guessing a parent of our best tip is the forking point.
        // Guessing wrong in either direction is not a problem.
        state->pindexLastCommonBlock = chainActive[std::min(state->pindexBestKnownBlock->nHeight, chainActive.Height())];
    }

    // If the peer reorganized, our previous pindexLastCommonBlock may not be an ancestor
    // of its current tip anymore. Go back enough to fix that.
    state->pindexLastCommonBlock = LastCommonAncestor(state->pindexLastCommonBlock, state->pindexBestKnownBlock);
    if (state->pindexLastCommonBlock == state->pindexBestKnownBlock)
        return;

    std::vector<CBlockIndex*> vToFetch;
    CBlockIndex *pindexWalk = state->pindexLastCommonBlock;
    // Never fetch further than the best block we know the peer has, or more than BLOCK_DOWNLOAD_WINDOW + 1 beyond the last
    // linked block we have in common with this peer. The +1 is so we can detect stalling, namely if we would be able to
    // download that next block if the window were 1 larger.
    int nWindowEnd = state->pindexLastCommonBlock->nHeight + BLOCK_DOWNLOAD_WINDOW;
    int nMaxHeight = std::min<int>(state->pindexBestKnownBlock->nHeight, nWindowEnd + 1);
    NodeId waitingfor = -1;
    while (pindexWalk->nHeight < nMaxHeight) {
        // Read up to 128 (or more, if more blocks than that are needed) successors of pindexWalk (towards
        // pindexBestKnownBlock) into vToFetch. We fetch 128, because CBlockIndex::GetAncestor may be as expensive
        // as iterating over ~100 CBlockIndex* entries anyway.
        int nToFetch = std::min(nMaxHeight - pindexWalk->nHeight, std::max<int>(count - vBlocks.size(), 128));
        vToFetch.resize(nToFetch);
        pindexWalk = state->pindexBestKnownBlock->GetAncestor(pindexWalk->nHeight + nToFetch);
        vToFetch[nToFetch - 1] = pindexWalk;
        for (unsigned int i = nToFetch - 1; i > 0; i--) {
            vToFetch[i - 1] = vToFetch[i]->pprev;
        }

        // Iterate over those blocks in vToFetch (in forward direction), adding the ones that
        // are not yet downloaded and not in flight to vBlocks. In the mean time, update
        // pindexLastCommonBlock as long as all ancestors are already downloaded, or if it's
        // already part of our chain (and therefore don't need it even if pruned).
        BOOST_FOREACH(CBlockIndex* pindex, vToFetch) {
            if (!pindex->IsValid(BLOCK_VALID_TREE)) {
                // We consider the chain that this peer is on invalid.
                return;
            }
            if (!State(nodeid)->fHaveWitness && IsWitnessEnabled(pindex->pprev, consensusParams)) {
                // We wouldn't download this block or its descendants from this peer.
                return;
            }
            if (pindex->nStatus & BLOCK_HAVE_DATA || chainActive.Contains(pindex)) {
                if (pindex->nChainTx)
                    state->pindexLastCommonBlock = pindex;
            } else if (mapBlocksInFlight.count(pindex->GetBlockHash()) == 0) {
                // The block is not already downloaded, and not yet in flight.
                if (pindex->nHeight > nWindowEnd) {
                    // We reached the end of the window.
                    if (vBlocks.size() == 0 && waitingfor != nodeid) {
                        // We aren't able to fetch anything, but we would be if the download window was one larger.
                        nodeStaller = waitingfor;
                    }
                    return;
                }
                vBlocks.push_back(pindex);
                if (vBlocks.size() == count) {
                    return;
                }
            } else if (waitingfor == -1) {
                // This is the first already-in-flight block.
                waitingfor = mapBlocksInFlight[pindex->GetBlockHash()].first;
            }
        }
    }
}

} // anon namespace

bool GetNodeStateStats(NodeId nodeid, CNodeStateStats &stats) {
    LOCK(cs_main);
    CNodeState *state = State(nodeid);
    if (state == NULL)
        return false;
    stats.nMisbehavior = state->nMisbehavior;
    stats.nSyncHeight = state->pindexBestKnownBlock ? state->pindexBestKnownBlock->nHeight : -1;
    stats.nCommonHeight = state->pindexLastCommonBlock ? state->pindexLastCommonBlock->nHeight : -1;
    BOOST_FOREACH(const QueuedBlock& queue, state->vBlocksInFlight) {
        if (queue.pindex)
            stats.vHeightInFlight.push_back(queue.pindex->nHeight);
    }
    return true;
}

void RegisterNodeSignals(CNodeSignals& nodeSignals)
{
    nodeSignals.ProcessMessages.connect(&ProcessMessages);
    nodeSignals.SendMessages.connect(&SendMessages);
    nodeSignals.InitializeNode.connect(&InitializeNode);
    nodeSignals.FinalizeNode.connect(&FinalizeNode);
}

void UnregisterNodeSignals(CNodeSignals& nodeSignals)
{
    nodeSignals.ProcessMessages.disconnect(&ProcessMessages);
    nodeSignals.SendMessages.disconnect(&SendMessages);
    nodeSignals.InitializeNode.disconnect(&InitializeNode);
    nodeSignals.FinalizeNode.disconnect(&FinalizeNode);
}

CBlockIndex* FindForkInGlobalIndex(const CChain& chain, const CBlockLocator& locator)
{
    // Find the first block the caller has in the main chain
    BOOST_FOREACH(const uint256& hash, locator.vHave) {
        BlockMap::iterator mi = mapBlockIndex.find(hash);
        if (mi != mapBlockIndex.end())
        {
            CBlockIndex* pindex = (*mi).second;
            if (chain.Contains(pindex))
                return pindex;
            if (pindex->GetAncestor(chain.Height()) == chain.Tip()) {
                return chain.Tip();
            }
        }
    }
    return chain.Genesis();
}

CCoinsViewCache *pcoinsTip = NULL;
CBlockTreeDB *pblocktree = NULL;

//////////////////////////////////////////////////////////////////////////////
//
// mapOrphanTransactions
//

bool AddOrphanTx(const CTransaction& tx, NodeId peer) EXCLUSIVE_LOCKS_REQUIRED(cs_main)
{
    uint256 hash = tx.GetHash();
    if (mapOrphanTransactions.count(hash))
        return false;

    // Ignore big transactions, to avoid a
    // send-big-orphans memory exhaustion attack. If a peer has a legitimate
    // large transaction with a missing parent then we assume
    // it will rebroadcast it later, after the parent transaction(s)
    // have been mined or received.
    // 100 orphans, each of which is at most 99,999 bytes big is
    // at most 10 megabytes of orphans and somewhat more byprev index (in the worst case):
    unsigned int sz = GetTransactionWeight(tx);
    if (sz >= MAX_STANDARD_TX_WEIGHT)
    {
        LogPrint("mempool", "ignoring large orphan tx (size: %u, hash: %s)\n", sz, hash.ToString());
        return false;
    }

    auto ret = mapOrphanTransactions.emplace(hash, COrphanTx{tx, peer, GetTime() + ORPHAN_TX_EXPIRE_TIME});
    assert(ret.second);
    BOOST_FOREACH(const CTxIn& txin, tx.vin) {
        mapOrphanTransactionsByPrev[txin.prevout].insert(ret.first);
    }

    LogPrint("mempool", "stored orphan tx %s (mapsz %u outsz %u)\n", hash.ToString(),
             mapOrphanTransactions.size(), mapOrphanTransactionsByPrev.size());
    return true;
}

int static EraseOrphanTx(uint256 hash) EXCLUSIVE_LOCKS_REQUIRED(cs_main)
{
    map<uint256, COrphanTx>::iterator it = mapOrphanTransactions.find(hash);
    if (it == mapOrphanTransactions.end())
        return 0;
    BOOST_FOREACH(const CTxIn& txin, it->second.tx.vin)
    {
        auto itPrev = mapOrphanTransactionsByPrev.find(txin.prevout);
        if (itPrev == mapOrphanTransactionsByPrev.end())
            continue;
        itPrev->second.erase(it);
        if (itPrev->second.empty())
            mapOrphanTransactionsByPrev.erase(itPrev);
    }
    mapOrphanTransactions.erase(it);
    return 1;
}

void EraseOrphansFor(NodeId peer)
{
    int nErased = 0;
    map<uint256, COrphanTx>::iterator iter = mapOrphanTransactions.begin();
    while (iter != mapOrphanTransactions.end())
    {
        map<uint256, COrphanTx>::iterator maybeErase = iter++; // increment to avoid iterator becoming invalid
        if (maybeErase->second.fromPeer == peer)
        {
            nErased += EraseOrphanTx(maybeErase->second.tx.GetHash());
        }
    }
    if (nErased > 0) LogPrint("mempool", "Erased %d orphan tx from peer %d\n", nErased, peer);
}


unsigned int LimitOrphanTxSize(unsigned int nMaxOrphans) EXCLUSIVE_LOCKS_REQUIRED(cs_main)
{
    unsigned int nEvicted = 0;
    static int64_t nNextSweep;
    int64_t nNow = GetTime();
    if (nNextSweep <= nNow) {
        // Sweep out expired orphan pool entries:
        int nErased = 0;
        int64_t nMinExpTime = nNow + ORPHAN_TX_EXPIRE_TIME - ORPHAN_TX_EXPIRE_INTERVAL;
        map<uint256, COrphanTx>::iterator iter = mapOrphanTransactions.begin();
        while (iter != mapOrphanTransactions.end())
        {
            map<uint256, COrphanTx>::iterator maybeErase = iter++;
            if (maybeErase->second.nTimeExpire <= nNow) {
                nErased += EraseOrphanTx(maybeErase->second.tx.GetHash());
            } else {
                nMinExpTime = std::min(maybeErase->second.nTimeExpire, nMinExpTime);
            }
        }
        // Sweep again 5 minutes after the next entry that expires in order to batch the linear scan.
        nNextSweep = nMinExpTime + ORPHAN_TX_EXPIRE_INTERVAL;
        if (nErased > 0) LogPrint("mempool", "Erased %d orphan tx due to expiration\n", nErased);
    }
    while (mapOrphanTransactions.size() > nMaxOrphans)
    {
        // Evict a random orphan:
        uint256 randomhash = GetRandHash();
        if (cclGlobals->simulation.get() != NULL) {
            randomhash = cclGlobals->GetDetRandHash(); // deterministic random
        }
        map<uint256, COrphanTx>::iterator it = mapOrphanTransactions.lower_bound(randomhash);
        if (it == mapOrphanTransactions.end())
            it = mapOrphanTransactions.begin();
        EraseOrphanTx(it->first);
        ++nEvicted;
    }
    return nEvicted;
}

bool IsFinalTx(const CTransaction &tx, int nBlockHeight, int64_t nBlockTime)
{
    if (tx.nLockTime == 0)
        return true;
    if ((int64_t)tx.nLockTime < ((int64_t)tx.nLockTime < LOCKTIME_THRESHOLD ? (int64_t)nBlockHeight : nBlockTime))
        return true;
    for (const auto& txin : tx.vin) {
        if (!(txin.nSequence == CTxIn::SEQUENCE_FINAL))
            return false;
    }
    return true;
}

bool CheckFinalTx(const CTransaction &tx, int flags)
{
    AssertLockHeld(cs_main);

    // By convention a negative value for flags indicates that the
    // current network-enforced consensus rules should be used. In
    // a future soft-fork scenario that would mean checking which
    // rules would be enforced for the next block and setting the
    // appropriate flags. At the present time no soft-forks are
    // scheduled, so no flags are set.
    flags = std::max(flags, 0);

    // CheckFinalTx() uses chainActive.Height()+1 to evaluate
    // nLockTime because when IsFinalTx() is called within
    // CBlock::AcceptBlock(), the height of the block *being*
    // evaluated is what is used. Thus if we want to know if a
    // transaction can be part of the *next* block, we need to call
    // IsFinalTx() with one more than chainActive.Height().
    const int nBlockHeight = chainActive.Height() + 1;

    // BIP113 will require that time-locked transactions have nLockTime set to
    // less than the median time of the previous block they're contained in.
    // When the next block is created its previous block will be the current
    // chain tip, so we use that to calculate the median time passed to
    // IsFinalTx() if LOCKTIME_MEDIAN_TIME_PAST is set.
    const int64_t nBlockTime = (flags & LOCKTIME_MEDIAN_TIME_PAST)
                             ? chainActive.Tip()->GetMedianTimePast()
                             : GetAdjustedTime();

    return IsFinalTx(tx, nBlockHeight, nBlockTime);
}

/**
 * Calculates the block height and previous block's median time past at
 * which the transaction will be considered final in the context of BIP 68.
 * Also removes from the vector of input heights any entries which did not
 * correspond to sequence locked inputs as they do not affect the calculation.
 */
static std::pair<int, int64_t> CalculateSequenceLocks(const CTransaction &tx, int flags, std::vector<int>* prevHeights, const CBlockIndex& block)
{
    assert(prevHeights->size() == tx.vin.size());

    // Will be set to the equivalent height- and time-based nLockTime
    // values that would be necessary to satisfy all relative lock-
    // time constraints given our view of block chain history.
    // The semantics of nLockTime are the last invalid height/time, so
    // use -1 to have the effect of any height or time being valid.
    int nMinHeight = -1;
    int64_t nMinTime = -1;

    // tx.nVersion is signed integer so requires cast to unsigned otherwise
    // we would be doing a signed comparison and half the range of nVersion
    // wouldn't support BIP 68.
    bool fEnforceBIP68 = static_cast<uint32_t>(tx.nVersion) >= 2
                      && flags & LOCKTIME_VERIFY_SEQUENCE;

    // Do not enforce sequence numbers as a relative lock time
    // unless we have been instructed to
    if (!fEnforceBIP68) {
        return std::make_pair(nMinHeight, nMinTime);
    }

    for (size_t txinIndex = 0; txinIndex < tx.vin.size(); txinIndex++) {
        const CTxIn& txin = tx.vin[txinIndex];

        // Sequence numbers with the most significant bit set are not
        // treated as relative lock-times, nor are they given any
        // consensus-enforced meaning at this point.
        if (txin.nSequence & CTxIn::SEQUENCE_LOCKTIME_DISABLE_FLAG) {
            // The height of this input is not relevant for sequence locks
            (*prevHeights)[txinIndex] = 0;
            continue;
        }

        int nCoinHeight = (*prevHeights)[txinIndex];

        if (txin.nSequence & CTxIn::SEQUENCE_LOCKTIME_TYPE_FLAG) {
            int64_t nCoinTime = block.GetAncestor(std::max(nCoinHeight-1, 0))->GetMedianTimePast();
            // NOTE: Subtract 1 to maintain nLockTime semantics
            // BIP 68 relative lock times have the semantics of calculating
            // the first block or time at which the transaction would be
            // valid. When calculating the effective block time or height
            // for the entire transaction, we switch to using the
            // semantics of nLockTime which is the last invalid block
            // time or height.  Thus we subtract 1 from the calculated
            // time or height.

            // Time-based relative lock-times are measured from the
            // smallest allowed timestamp of the block containing the
            // txout being spent, which is the median time past of the
            // block prior.
            nMinTime = std::max(nMinTime, nCoinTime + (int64_t)((txin.nSequence & CTxIn::SEQUENCE_LOCKTIME_MASK) << CTxIn::SEQUENCE_LOCKTIME_GRANULARITY) - 1);
        } else {
            nMinHeight = std::max(nMinHeight, nCoinHeight + (int)(txin.nSequence & CTxIn::SEQUENCE_LOCKTIME_MASK) - 1);
        }
    }

    return std::make_pair(nMinHeight, nMinTime);
}

static bool EvaluateSequenceLocks(const CBlockIndex& block, std::pair<int, int64_t> lockPair)
{
    assert(block.pprev);
    int64_t nBlockTime = block.pprev->GetMedianTimePast();
    if (lockPair.first >= block.nHeight || lockPair.second >= nBlockTime)
        return false;

    return true;
}

bool SequenceLocks(const CTransaction &tx, int flags, std::vector<int>* prevHeights, const CBlockIndex& block)
{
    return EvaluateSequenceLocks(block, CalculateSequenceLocks(tx, flags, prevHeights, block));
}

bool TestLockPointValidity(const LockPoints* lp)
{
    AssertLockHeld(cs_main);
    assert(lp);
    // If there are relative lock times then the maxInputBlock will be set
    // If there are no relative lock times, the LockPoints don't depend on the chain
    if (lp->maxInputBlock) {
        // Check whether chainActive is an extension of the block at which the LockPoints
        // calculation was valid.  If not LockPoints are no longer valid
        if (!chainActive.Contains(lp->maxInputBlock)) {
            return false;
        }
    }

    // LockPoints still valid
    return true;
}

bool CheckSequenceLocks(const CTransaction &tx, int flags, LockPoints* lp, bool useExistingLockPoints)
{
    AssertLockHeld(cs_main);
    AssertLockHeld(mempool.cs);

    CBlockIndex* tip = chainActive.Tip();
    CBlockIndex index;
    index.pprev = tip;
    // CheckSequenceLocks() uses chainActive.Height()+1 to evaluate
    // height based locks because when SequenceLocks() is called within
    // ConnectBlock(), the height of the block *being*
    // evaluated is what is used.
    // Thus if we want to know if a transaction can be part of the
    // *next* block, we need to use one more than chainActive.Height()
    index.nHeight = tip->nHeight + 1;

    std::pair<int, int64_t> lockPair;
    if (useExistingLockPoints) {
        assert(lp);
        lockPair.first = lp->height;
        lockPair.second = lp->time;
    }
    else {
        // pcoinsTip contains the UTXO set for chainActive.Tip()
        CCoinsViewMemPool viewMemPool(pcoinsTip, mempool);
        std::vector<int> prevheights;
        prevheights.resize(tx.vin.size());
        for (size_t txinIndex = 0; txinIndex < tx.vin.size(); txinIndex++) {
            const CTxIn& txin = tx.vin[txinIndex];
            CCoins coins;
            if (!viewMemPool.GetCoins(txin.prevout.hash, coins)) {
                return error("%s: Missing input", __func__);
            }
            if (coins.nHeight == MEMPOOL_HEIGHT) {
                // Assume all mempool transaction confirm in the next block
                prevheights[txinIndex] = tip->nHeight + 1;
            } else {
                prevheights[txinIndex] = coins.nHeight;
            }
        }
        lockPair = CalculateSequenceLocks(tx, flags, &prevheights, index);
        if (lp) {
            lp->height = lockPair.first;
            lp->time = lockPair.second;
            // Also store the hash of the block with the highest height of
            // all the blocks which have sequence locked prevouts.
            // This hash needs to still be on the chain
            // for these LockPoint calculations to be valid
            // Note: It is impossible to correctly calculate a maxInputBlock
            // if any of the sequence locked inputs depend on unconfirmed txs,
            // except in the special case where the relative lock time/height
            // is 0, which is equivalent to no sequence lock. Since we assume
            // input height of tip+1 for mempool txs and test the resulting
            // lockPair from CalculateSequenceLocks against tip+1.  We know
            // EvaluateSequenceLocks will fail if there was a non-zero sequence
            // lock on a mempool input, so we can use the return value of
            // CheckSequenceLocks to indicate the LockPoints validity
            int maxInputHeight = 0;
            BOOST_FOREACH(int height, prevheights) {
                // Can ignore mempool inputs since we'll fail if they had non-zero locks
                if (height != tip->nHeight+1) {
                    maxInputHeight = std::max(maxInputHeight, height);
                }
            }
            lp->maxInputBlock = tip->GetAncestor(maxInputHeight);
        }
    }
    return EvaluateSequenceLocks(index, lockPair);
}


unsigned int GetLegacySigOpCount(const CTransaction& tx)
{
    unsigned int nSigOps = 0;
    for (const auto& txin : tx.vin)
    {
        nSigOps += txin.scriptSig.GetSigOpCount(false);
    }
    for (const auto& txout : tx.vout)
    {
        nSigOps += txout.scriptPubKey.GetSigOpCount(false);
    }
    return nSigOps;
}

unsigned int GetP2SHSigOpCount(const CTransaction& tx, const CCoinsViewCache& inputs)
{
    if (tx.IsCoinBase())
        return 0;

    unsigned int nSigOps = 0;
    for (unsigned int i = 0; i < tx.vin.size(); i++)
    {
        const CTxOut &prevout = inputs.GetOutputFor(tx.vin[i]);
        if (prevout.scriptPubKey.IsPayToScriptHash())
            nSigOps += prevout.scriptPubKey.GetSigOpCount(tx.vin[i].scriptSig);
    }
    return nSigOps;
}

int64_t GetTransactionSigOpCost(const CTransaction& tx, const CCoinsViewCache& inputs, int flags)
{
    int64_t nSigOps = GetLegacySigOpCount(tx) * WITNESS_SCALE_FACTOR;

    if (tx.IsCoinBase())
        return nSigOps;

    if (flags & SCRIPT_VERIFY_P2SH) {
        nSigOps += GetP2SHSigOpCount(tx, inputs) * WITNESS_SCALE_FACTOR;
    }

    for (unsigned int i = 0; i < tx.vin.size(); i++)
    {
        const CTxOut &prevout = inputs.GetOutputFor(tx.vin[i]);
        nSigOps += CountWitnessSigOps(tx.vin[i].scriptSig, prevout.scriptPubKey, i < tx.wit.vtxinwit.size() ? &tx.wit.vtxinwit[i].scriptWitness : NULL, flags);
    }
    return nSigOps;
}





bool CheckTransaction(const CTransaction& tx, CValidationState &state)
{
    // Basic checks that don't depend on any context
    if (tx.vin.empty())
        return state.DoS(10, false, REJECT_INVALID, "bad-txns-vin-empty");
    if (tx.vout.empty())
        return state.DoS(10, false, REJECT_INVALID, "bad-txns-vout-empty");
    // Size limits (this doesn't take the witness into account, as that hasn't been checked for malleability)
    if (::GetSerializeSize(tx, SER_NETWORK, PROTOCOL_VERSION | SERIALIZE_TRANSACTION_NO_WITNESS) > MAX_BLOCK_BASE_SIZE)
        return state.DoS(100, false, REJECT_INVALID, "bad-txns-oversize");

    // Check for negative or overflow output values
    CAmount nValueOut = 0;
    for (const auto& txout : tx.vout)
    {
        if (txout.nValue < 0)
            return state.DoS(100, false, REJECT_INVALID, "bad-txns-vout-negative");
        if (txout.nValue > MAX_MONEY)
            return state.DoS(100, false, REJECT_INVALID, "bad-txns-vout-toolarge");
        nValueOut += txout.nValue;
        if (!MoneyRange(nValueOut))
            return state.DoS(100, false, REJECT_INVALID, "bad-txns-txouttotal-toolarge");
    }

    // Check for duplicate inputs
    set<COutPoint> vInOutPoints;
    for (const auto& txin : tx.vin)
    {
        if (vInOutPoints.count(txin.prevout))
            return state.DoS(100, false, REJECT_INVALID, "bad-txns-inputs-duplicate");
        vInOutPoints.insert(txin.prevout);
    }

    if (tx.IsCoinBase())
    {
        if (tx.vin[0].scriptSig.size() < 2 || tx.vin[0].scriptSig.size() > 100)
            return state.DoS(100, false, REJECT_INVALID, "bad-cb-length");
    }
    else
    {
        for (const auto& txin : tx.vin)
            if (txin.prevout.IsNull())
                return state.DoS(10, false, REJECT_INVALID, "bad-txns-prevout-null");
    }

    return true;
}

void LimitMempoolSize(CTxMemPool& pool, size_t limit, unsigned long age) {
    int expired = pool.Expire(GetTime() - age);
    if (expired != 0)
        LogPrint("mempool", "Expired %i transactions from the memory pool\n", expired);

    std::vector<uint256> vNoSpendsRemaining;
    pool.TrimToSize(limit, &vNoSpendsRemaining);
    BOOST_FOREACH(const uint256& removed, vNoSpendsRemaining)
        pcoinsTip->Uncache(removed);
}

/** Convert CValidationState to a human-readable message for logging */
std::string FormatStateMessage(const CValidationState &state)
{
    return strprintf("%s%s (code %i)",
        state.GetRejectReason(),
        state.GetDebugMessage().empty() ? "" : ", "+state.GetDebugMessage(),
        state.GetRejectCode());
}

bool AcceptToMemoryPoolWorker(CTxMemPool& pool, CValidationState& state, const CTransaction& tx, bool fLimitFree,
                              bool* pfMissingInputs, bool fOverrideMempoolLimit, const CAmount& nAbsurdFee,
                              std::vector<uint256>& vHashTxnToUncache)
{
    const uint256 hash = tx.GetHash();
    AssertLockHeld(cs_main);
    if (pfMissingInputs)
        *pfMissingInputs = false;

    if (!CheckTransaction(tx, state))
        return false; // state filled in by CheckTransaction

    // Coinbase is only valid in a block, not as a loose transaction
    if (tx.IsCoinBase())
        return state.DoS(100, false, REJECT_INVALID, "coinbase");

    // Don't relay version 2 transactions until CSV is active, and we can be
    // sure that such transactions will be mined (unless we're on
    // -testnet/-regtest).
    const CChainParams& chainparams = Params();
    if (fRequireStandard && tx.nVersion >= 2 && VersionBitsTipState(chainparams.GetConsensus(), Consensus::DEPLOYMENT_CSV) != THRESHOLD_ACTIVE) {
        return state.DoS(0, false, REJECT_NONSTANDARD, "premature-version2-tx");
    }

    // Reject transactions with witness before segregated witness activates (override with -prematurewitness)
    bool witnessEnabled = IsWitnessEnabled(chainActive.Tip(), Params().GetConsensus());
    if (!GetBoolArg("-prematurewitness",false) && !tx.wit.IsNull() && !witnessEnabled) {
        return state.DoS(0, false, REJECT_NONSTANDARD, "no-witness-yet", true);
    }

    // Rather not work on nonstandard transactions (unless -testnet/-regtest)
    string reason;
    if (fRequireStandard && !IsStandardTx(tx, reason, witnessEnabled))
        return state.DoS(0, false, REJECT_NONSTANDARD, reason);

    // Only accept nLockTime-using transactions that can be mined in the next
    // block; we don't want our mempool filled up with transactions that can't
    // be mined yet.
    if (!CheckFinalTx(tx, STANDARD_LOCKTIME_VERIFY_FLAGS))
        return state.DoS(0, false, REJECT_NONSTANDARD, "non-final");

    // is it already in the memory pool?
    if (pool.exists(hash))
        return state.Invalid(false, REJECT_ALREADY_KNOWN, "txn-already-in-mempool");

    // Check for conflicts with in-memory transactions
    set<uint256> setConflicts;
    {
    LOCK(pool.cs); // protect pool.mapNextTx
    BOOST_FOREACH(const CTxIn &txin, tx.vin)
    {
        auto itConflicting = pool.mapNextTx.find(txin.prevout);
        if (itConflicting != pool.mapNextTx.end())
        {
            const CTransaction *ptxConflicting = itConflicting->second;
            if (!setConflicts.count(ptxConflicting->GetHash()))
            {
                // Allow opt-out of transaction replacement by setting
                // nSequence >= maxint-1 on all inputs.
                //
                // maxint-1 is picked to still allow use of nLockTime by
                // non-replaceable transactions. All inputs rather than just one
                // is for the sake of multi-party protocols, where we don't
                // want a single party to be able to disable replacement.
                //
                // The opt-out ignores descendants as anyone relying on
                // first-seen mempool behavior should be checking all
                // unconfirmed ancestors anyway; doing otherwise is hopelessly
                // insecure.
                bool fReplacementOptOut = true;
                if (fEnableReplacement)
                {
                    BOOST_FOREACH(const CTxIn &txin, ptxConflicting->vin)
                    {
                        if (txin.nSequence < std::numeric_limits<unsigned int>::max()-1)
                        {
                            fReplacementOptOut = false;
                            break;
                        }
                    }
                }
                if (fReplacementOptOut)
                    return state.Invalid(false, REJECT_CONFLICT, "txn-mempool-conflict");

                setConflicts.insert(ptxConflicting->GetHash());
            }
        }
    }
    }

    {
        CCoinsView dummy;
        CCoinsViewCache view(&dummy);

        CAmount nValueIn = 0;
        LockPoints lp;
        {
        LOCK(pool.cs);
        CCoinsViewMemPool viewMemPool(pcoinsTip, pool);
        view.SetBackend(viewMemPool);

        // do we already have it?
        bool fHadTxInCache = pcoinsTip->HaveCoinsInCache(hash);
        if (view.HaveCoins(hash)) {
            if (!fHadTxInCache)
                vHashTxnToUncache.push_back(hash);
            return state.Invalid(false, REJECT_ALREADY_KNOWN, "txn-already-known");
        }

        // do all inputs exist?
        // Note that this does not check for the presence of actual outputs (see the next check for that),
        // and only helps with filling in pfMissingInputs (to determine missing vs spent).
        BOOST_FOREACH(const CTxIn txin, tx.vin) {
            if (!pcoinsTip->HaveCoinsInCache(txin.prevout.hash))
                vHashTxnToUncache.push_back(txin.prevout.hash);
            if (!view.HaveCoins(txin.prevout.hash)) {
                if (pfMissingInputs)
                    *pfMissingInputs = true;
                return false; // fMissingInputs and !state.IsInvalid() is used to detect this condition, don't set state.Invalid()
            }
        }

        // are the actual inputs available?
        if (!view.HaveInputs(tx))
            return state.Invalid(false, REJECT_DUPLICATE, "bad-txns-inputs-spent");

        // Bring the best block into scope
        view.GetBestBlock();

        nValueIn = view.GetValueIn(tx);

        // we have all inputs cached now, so switch back to dummy, so we don't need to keep lock on mempool
        view.SetBackend(dummy);

        // Only accept BIP68 sequence locked transactions that can be mined in the next
        // block; we don't want our mempool filled up with transactions that can't
        // be mined yet.
        // Must keep pool.cs for this unless we change CheckSequenceLocks to take a
        // CoinsViewCache instead of create its own
        if (!CheckSequenceLocks(tx, STANDARD_LOCKTIME_VERIFY_FLAGS, &lp))
            return state.DoS(0, false, REJECT_NONSTANDARD, "non-BIP68-final");
        }

        // Check for non-standard pay-to-script-hash in inputs
        if (fRequireStandard && !AreInputsStandard(tx, view))
            return state.Invalid(false, REJECT_NONSTANDARD, "bad-txns-nonstandard-inputs");

        int64_t nSigOpsCost = GetTransactionSigOpCost(tx, view, STANDARD_SCRIPT_VERIFY_FLAGS);

        CAmount nValueOut = tx.GetValueOut();
        CAmount nFees = nValueIn-nValueOut;
        // nModifiedFees includes any fee deltas from PrioritiseTransaction
        CAmount nModifiedFees = nFees;
        double nPriorityDummy = 0;
        pool.ApplyDeltas(hash, nPriorityDummy, nModifiedFees);

        CAmount inChainInputValue;
        double dPriority = view.GetPriority(tx, chainActive.Height(), inChainInputValue);

        // Keep track of transactions that spend a coinbase, which we re-scan
        // during reorgs to ensure COINBASE_MATURITY is still met.
        bool fSpendsCoinbase = false;
        BOOST_FOREACH(const CTxIn &txin, tx.vin) {
            const CCoins *coins = view.AccessCoins(txin.prevout.hash);
            if (coins->IsCoinBase()) {
                fSpendsCoinbase = true;
                break;
            }
        }

        CTxMemPoolEntry entry(tx, nFees, GetTime(), dPriority, chainActive.Height(), pool.HasNoInputsOf(tx), inChainInputValue, fSpendsCoinbase, nSigOpsCost, lp);
        unsigned int nSize = entry.GetTxSize();

        // Check that the transaction doesn't have an excessive number of
        // sigops, making it impossible to mine. Since the coinbase transaction
        // itself can contain sigops MAX_STANDARD_TX_SIGOPS is less than
        // MAX_BLOCK_SIGOPS; we still consider this an invalid rather than
        // merely non-standard transaction.
        if (nSigOpsCost > MAX_STANDARD_TX_SIGOPS_COST)
            return state.DoS(0, false, REJECT_NONSTANDARD, "bad-txns-too-many-sigops", false,
                strprintf("%d", nSigOpsCost));

        CAmount mempoolRejectFee = pool.GetMinFee(GetArg("-maxmempool", DEFAULT_MAX_MEMPOOL_SIZE) * 1000000).GetFee(nSize);
        if (mempoolRejectFee > 0 && nModifiedFees < mempoolRejectFee) {
            return state.DoS(0, false, REJECT_INSUFFICIENTFEE, "mempool min fee not met", false, strprintf("%d < %d", nFees, mempoolRejectFee));
        } else if (GetBoolArg("-relaypriority", DEFAULT_RELAYPRIORITY) && nModifiedFees < ::minRelayTxFee.GetFee(nSize) && !AllowFree(entry.GetPriority(chainActive.Height() + 1))) {
            // Require that free transactions have sufficient priority to be mined in the next block.
            return state.DoS(0, false, REJECT_INSUFFICIENTFEE, "insufficient priority");
        }

        // Continuously rate-limit free (really, very-low-fee) transactions
        // This mitigates 'penny-flooding' -- sending thousands of free transactions just to
        // be annoying or make others' transactions take longer to confirm.
        if (fLimitFree && nModifiedFees < ::minRelayTxFee.GetFee(nSize))
        {
            static CCriticalSection csFreeLimiter;
            static double dFreeCount;
            static int64_t nLastTime;
            int64_t nNow = GetTime();

            LOCK(csFreeLimiter);

            // Use an exponentially decaying ~10-minute window:
            dFreeCount *= pow(1.0 - 1.0/600.0, (double)(nNow - nLastTime));
            nLastTime = nNow;
            // -limitfreerelay unit is thousand-bytes-per-minute
            // At default rate it would take over a month to fill 1GB
            if (dFreeCount + nSize >= GetArg("-limitfreerelay", DEFAULT_LIMITFREERELAY) * 10 * 1000)
                return state.DoS(0, false, REJECT_INSUFFICIENTFEE, "rate limited free transaction");
            LogPrint("mempool", "Rate limit dFreeCount: %g => %g\n", dFreeCount, dFreeCount+nSize);
            dFreeCount += nSize;
        }

        if (nAbsurdFee && nFees > nAbsurdFee)
            return state.Invalid(false,
                REJECT_HIGHFEE, "absurdly-high-fee",
                strprintf("%d > %d", nFees, nAbsurdFee));

        // Calculate in-mempool ancestors, up to a limit.
        CTxMemPool::setEntries setAncestors;
        size_t nLimitAncestors = GetArg("-limitancestorcount", DEFAULT_ANCESTOR_LIMIT);
        size_t nLimitAncestorSize = GetArg("-limitancestorsize", DEFAULT_ANCESTOR_SIZE_LIMIT)*1000;
        size_t nLimitDescendants = GetArg("-limitdescendantcount", DEFAULT_DESCENDANT_LIMIT);
        size_t nLimitDescendantSize = GetArg("-limitdescendantsize", DEFAULT_DESCENDANT_SIZE_LIMIT)*1000;
        std::string errString;
        if (!pool.CalculateMemPoolAncestors(entry, setAncestors, nLimitAncestors, nLimitAncestorSize, nLimitDescendants, nLimitDescendantSize, errString)) {
            return state.DoS(0, false, REJECT_NONSTANDARD, "too-long-mempool-chain", false, errString);
        }

        // A transaction that spends outputs that would be replaced by it is invalid. Now
        // that we have the set of all ancestors we can detect this
        // pathological case by making sure setConflicts and setAncestors don't
        // intersect.
        BOOST_FOREACH(CTxMemPool::txiter ancestorIt, setAncestors)
        {
            const uint256 &hashAncestor = ancestorIt->GetTx().GetHash();
            if (setConflicts.count(hashAncestor))
            {
                return state.DoS(10, false,
                                 REJECT_INVALID, "bad-txns-spends-conflicting-tx", false,
                                 strprintf("%s spends conflicting transaction %s",
                                           hash.ToString(),
                                           hashAncestor.ToString()));
            }
        }

        // Check if it's economically rational to mine this transaction rather
        // than the ones it replaces.
        CAmount nConflictingFees = 0;
        size_t nConflictingSize = 0;
        uint64_t nConflictingCount = 0;
        CTxMemPool::setEntries allConflicting;

        // If we don't hold the lock allConflicting might be incomplete; the
        // subsequent RemoveStaged() and addUnchecked() calls don't guarantee
        // mempool consistency for us.
        LOCK(pool.cs);
        if (setConflicts.size())
        {
            CFeeRate newFeeRate(nModifiedFees, nSize);
            set<uint256> setConflictsParents;
            const int maxDescendantsToVisit = 100;
            CTxMemPool::setEntries setIterConflicting;
            BOOST_FOREACH(const uint256 &hashConflicting, setConflicts)
            {
                CTxMemPool::txiter mi = pool.mapTx.find(hashConflicting);
                if (mi == pool.mapTx.end())
                    continue;

                // Save these to avoid repeated lookups
                setIterConflicting.insert(mi);

                // Don't allow the replacement to reduce the feerate of the
                // mempool.
                //
                // We usually don't want to accept replacements with lower
                // feerates than what they replaced as that would lower the
                // feerate of the next block. Requiring that the feerate always
                // be increased is also an easy-to-reason about way to prevent
                // DoS attacks via replacements.
                //
                // The mining code doesn't (currently) take children into
                // account (CPFP) so we only consider the feerates of
                // transactions being directly replaced, not their indirect
                // descendants. While that does mean high feerate children are
                // ignored when deciding whether or not to replace, we do
                // require the replacement to pay more overall fees too,
                // mitigating most cases.
                CFeeRate oldFeeRate(mi->GetModifiedFee(), mi->GetTxSize());
                if (newFeeRate <= oldFeeRate)
                {
                    return state.DoS(0, false,
                            REJECT_INSUFFICIENTFEE, "insufficient fee", false,
                            strprintf("rejecting replacement %s; new feerate %s <= old feerate %s",
                                  hash.ToString(),
                                  newFeeRate.ToString(),
                                  oldFeeRate.ToString()));
                }

                BOOST_FOREACH(const CTxIn &txin, mi->GetTx().vin)
                {
                    setConflictsParents.insert(txin.prevout.hash);
                }

                nConflictingCount += mi->GetCountWithDescendants();
            }
            // This potentially overestimates the number of actual descendants
            // but we just want to be conservative to avoid doing too much
            // work.
            if (nConflictingCount <= maxDescendantsToVisit) {
                // If not too many to replace, then calculate the set of
                // transactions that would have to be evicted
                BOOST_FOREACH(CTxMemPool::txiter it, setIterConflicting) {
                    pool.CalculateDescendants(it, allConflicting);
                }
                BOOST_FOREACH(CTxMemPool::txiter it, allConflicting) {
                    nConflictingFees += it->GetModifiedFee();
                    nConflictingSize += it->GetTxSize();
                }
            } else {
                return state.DoS(0, false,
                        REJECT_NONSTANDARD, "too many potential replacements", false,
                        strprintf("rejecting replacement %s; too many potential replacements (%d > %d)\n",
                            hash.ToString(),
                            nConflictingCount,
                            maxDescendantsToVisit));
            }

            for (unsigned int j = 0; j < tx.vin.size(); j++)
            {
                // We don't want to accept replacements that require low
                // feerate junk to be mined first. Ideally we'd keep track of
                // the ancestor feerates and make the decision based on that,
                // but for now requiring all new inputs to be confirmed works.
                if (!setConflictsParents.count(tx.vin[j].prevout.hash))
                {
                    // Rather than check the UTXO set - potentially expensive -
                    // it's cheaper to just check if the new input refers to a
                    // tx that's in the mempool.
                    if (pool.mapTx.find(tx.vin[j].prevout.hash) != pool.mapTx.end())
                        return state.DoS(0, false,
                                         REJECT_NONSTANDARD, "replacement-adds-unconfirmed", false,
                                         strprintf("replacement %s adds unconfirmed input, idx %d",
                                                  hash.ToString(), j));
                }
            }

            // The replacement must pay greater fees than the transactions it
            // replaces - if we did the bandwidth used by those conflicting
            // transactions would not be paid for.
            if (nModifiedFees < nConflictingFees)
            {
                return state.DoS(0, false,
                                 REJECT_INSUFFICIENTFEE, "insufficient fee", false,
                                 strprintf("rejecting replacement %s, less fees than conflicting txs; %s < %s",
                                          hash.ToString(), FormatMoney(nModifiedFees), FormatMoney(nConflictingFees)));
            }

            // Finally in addition to paying more fees than the conflicts the
            // new transaction must pay for its own bandwidth.
            CAmount nDeltaFees = nModifiedFees - nConflictingFees;
            if (nDeltaFees < ::minRelayTxFee.GetFee(nSize))
            {
                return state.DoS(0, false,
                        REJECT_INSUFFICIENTFEE, "insufficient fee", false,
                        strprintf("rejecting replacement %s, not enough additional fees to relay; %s < %s",
                              hash.ToString(),
                              FormatMoney(nDeltaFees),
                              FormatMoney(::minRelayTxFee.GetFee(nSize))));
            }
        }

        unsigned int scriptVerifyFlags = STANDARD_SCRIPT_VERIFY_FLAGS;
        if (!Params().RequireStandard()) {
            scriptVerifyFlags = GetArg("-promiscuousmempoolflags", scriptVerifyFlags);
        }

        // Check against previous transactions
        // This is done last to help prevent CPU exhaustion denial-of-service attacks.
        PrecomputedTransactionData txdata(tx);
        if (!CheckInputs(tx, state, view, true, scriptVerifyFlags, true, txdata)) {
            // SCRIPT_VERIFY_CLEANSTACK requires SCRIPT_VERIFY_WITNESS, so we
            // need to turn both off, and compare against just turning off CLEANSTACK
            // to see if the failure is specifically due to witness validation.
            if (tx.wit.IsNull() && CheckInputs(tx, state, view, true, scriptVerifyFlags & ~(SCRIPT_VERIFY_WITNESS | SCRIPT_VERIFY_CLEANSTACK), true, txdata) &&
                !CheckInputs(tx, state, view, true, scriptVerifyFlags & ~SCRIPT_VERIFY_CLEANSTACK, true, txdata)) {
                // Only the witness is missing, so the transaction itself may be fine.
                state.SetCorruptionPossible();
            }
            return false;
        }

        // Check again against just the consensus-critical mandatory script
        // verification flags, in case of bugs in the standard flags that cause
        // transactions to pass as valid when they're actually invalid. For
        // instance the STRICTENC flag was incorrectly allowing certain
        // CHECKSIG NOT scripts to pass, even though they were invalid.
        //
        // There is a similar check in CreateNewBlock() to prevent creating
        // invalid blocks, however allowing such transactions into the mempool
        // can be exploited as a DoS attack.
        if (!CheckInputs(tx, state, view, true, MANDATORY_SCRIPT_VERIFY_FLAGS, true, txdata))
        {
            return error("%s: BUG! PLEASE REPORT THIS! ConnectInputs failed against MANDATORY but not STANDARD flags %s, %s",
                __func__, hash.ToString(), FormatStateMessage(state));
        }

        // Remove conflicting transactions from the mempool
        BOOST_FOREACH(const CTxMemPool::txiter it, allConflicting)
        {
            LogPrint("mempool", "replacing tx %s with %s for %s BTC additional fees, %d delta bytes\n",
                    it->GetTx().GetHash().ToString(),
                    hash.ToString(),
                    FormatMoney(nModifiedFees - nConflictingFees),
                    (int)nSize - (int)nConflictingSize);
        }
        pool.RemoveStaged(allConflicting, false);

        // Store transaction in memory
        pool.addUnchecked(hash, entry, setAncestors, !IsInitialBlockDownload());

        // trim mempool and check if tx was trimmed
        if (!fOverrideMempoolLimit) {
            LimitMempoolSize(pool, GetArg("-maxmempool", DEFAULT_MAX_MEMPOOL_SIZE) * 1000000, GetArg("-mempoolexpiry", DEFAULT_MEMPOOL_EXPIRY) * 60 * 60);
            if (!pool.exists(hash))
                return state.DoS(0, false, REJECT_INSUFFICIENTFEE, "mempool full");
        }
    }

    SyncWithWallets(tx, NULL);

    return true;
}

bool AcceptToMemoryPool(CTxMemPool& pool, CValidationState &state, const CTransaction &tx, bool fLimitFree,
                        bool* pfMissingInputs, bool fOverrideMempoolLimit, const CAmount nAbsurdFee)
{
    std::vector<uint256> vHashTxToUncache;
    bool res = AcceptToMemoryPoolWorker(pool, state, tx, fLimitFree, pfMissingInputs, fOverrideMempoolLimit, nAbsurdFee, vHashTxToUncache);
    if (!res) {
        BOOST_FOREACH(const uint256& hashTx, vHashTxToUncache)
            pcoinsTip->Uncache(hashTx);
    }
    return res;
}

/** Return transaction in tx, and if it was found inside a block, its hash is placed in hashBlock */
bool GetTransaction(const uint256 &hash, CTransaction &txOut, const Consensus::Params& consensusParams, uint256 &hashBlock, bool fAllowSlow)
{
    CBlockIndex *pindexSlow = NULL;

    LOCK(cs_main);

    std::shared_ptr<const CTransaction> ptx = mempool.get(hash);
    if (ptx)
    {
        txOut = *ptx;
        return true;
    }

    if (fTxIndex) {
        CDiskTxPos postx;
        if (pblocktree->ReadTxIndex(hash, postx)) {
            CAutoFile file(OpenBlockFile(postx, true), SER_DISK, CLIENT_VERSION);
            if (file.IsNull())
                return error("%s: OpenBlockFile failed", __func__);
            CBlockHeader header;
            try {
                file >> header;
                fseek(file.Get(), postx.nTxOffset, SEEK_CUR);
                file >> txOut;
            } catch (const std::exception& e) {
                return error("%s: Deserialize or I/O error - %s", __func__, e.what());
            }
            hashBlock = header.GetHash();
            if (txOut.GetHash() != hash)
                return error("%s: txid mismatch", __func__);
            return true;
        }
    }

    if (fAllowSlow) { // use coin database to locate block that contains transaction, and scan it
        int nHeight = -1;
        {
            const CCoinsViewCache& view = *pcoinsTip;
            const CCoins* coins = view.AccessCoins(hash);
            if (coins)
                nHeight = coins->nHeight;
        }
        if (nHeight > 0)
            pindexSlow = chainActive[nHeight];
    }

    if (pindexSlow) {
        CBlock block;
        if (ReadBlockFromDisk(block, pindexSlow, consensusParams)) {
            BOOST_FOREACH(const CTransaction &tx, block.vtx) {
                if (tx.GetHash() == hash) {
                    txOut = tx;
                    hashBlock = pindexSlow->GetBlockHash();
                    return true;
                }
            }
        }
    }

    return false;
}






//////////////////////////////////////////////////////////////////////////////
//
// CBlock and CBlockIndex
//

bool WriteBlockToDisk(const CBlock& block, CDiskBlockPos& pos, const CMessageHeader::MessageStartChars& messageStart)
{
    // Open history file to append
    CAutoFile fileout(OpenBlockFile(pos), SER_DISK, CLIENT_VERSION);
    if (fileout.IsNull())
        return error("WriteBlockToDisk: OpenBlockFile failed");

    // Write index header
    unsigned int nSize = fileout.GetSerializeSize(block);
    fileout << FLATDATA(messageStart) << nSize;

    // Write block
    long fileOutPos = ftell(fileout.Get());
    if (fileOutPos < 0)
        return error("WriteBlockToDisk: ftell failed");
    pos.nPos = (unsigned int)fileOutPos;
    fileout << block;

    return true;
}

bool ReadBlockFromDisk(CBlock& block, const CDiskBlockPos& pos, const Consensus::Params& consensusParams)
{
    block.SetNull();

    // Open history file to read
    CAutoFile filein(OpenBlockFile(pos, true), SER_DISK, CLIENT_VERSION);
    if (filein.IsNull())
        return error("ReadBlockFromDisk: OpenBlockFile failed for %s", pos.ToString());

    // Read block
    try {
        filein >> block;
    }
    catch (const std::exception& e) {
        return error("%s: Deserialize or I/O error - %s at %s", __func__, e.what(), pos.ToString());
    }

    // Check the header
    if (!CheckProofOfWork(block.GetHash(), block.nBits, consensusParams))
        return error("ReadBlockFromDisk: Errors in block header at %s", pos.ToString());

    return true;
}

bool ReadBlockFromDisk(CBlock& block, const CBlockIndex* pindex, const Consensus::Params& consensusParams)
{
    if (!ReadBlockFromDisk(block, pindex->GetBlockPos(), consensusParams))
        return false;
    if (block.GetHash() != pindex->GetBlockHash())
        return error("ReadBlockFromDisk(CBlock&, CBlockIndex*): GetHash() doesn't match index for %s at %s",
                pindex->ToString(), pindex->GetBlockPos().ToString());
    return true;
}

CAmount GetBlockSubsidy(int nHeight, const Consensus::Params& consensusParams)
{
    int halvings = nHeight / consensusParams.nSubsidyHalvingInterval;
    // Force block reward to zero when right shift is undefined.
    if (halvings >= 64)
        return 0;

    CAmount nSubsidy = 50 * COIN;
    // Subsidy is cut in half every 210,000 blocks which will occur approximately every 4 years.
    nSubsidy >>= halvings;
    return nSubsidy;
}

bool IsInitialBlockDownload()
{
    const CChainParams& chainParams = Params();

    // Once this function has returned false, it must remain false.
    static std::atomic<bool> latchToFalse{false};
    // Optimization: pre-test latch before taking the lock.
    if (latchToFalse.load(std::memory_order_relaxed))
        return false;

    LOCK(cs_main);
    if (latchToFalse.load(std::memory_order_relaxed))
        return false;
    if (fImporting || fReindex)
        return true;
    if (fCheckpointsEnabled && chainActive.Height() < Checkpoints::GetTotalBlocksEstimate(chainParams.Checkpoints()))
        return true;
    bool state = (chainActive.Height() < pindexBestHeader->nHeight - 24 * 6 ||
            std::max(chainActive.Tip()->GetBlockTime(), pindexBestHeader->GetBlockTime()) < GetTime() - nMaxTipAge);
    if (!state)
        latchToFalse.store(true, std::memory_order_relaxed);
    return state;
}

bool fLargeWorkForkFound = false;
bool fLargeWorkInvalidChainFound = false;
CBlockIndex *pindexBestForkTip = NULL, *pindexBestForkBase = NULL;

static void AlertNotify(const std::string& strMessage)
{
    uiInterface.NotifyAlertChanged();
    std::string strCmd = GetArg("-alertnotify", "");
    if (strCmd.empty()) return;

    // Alert text should be plain ascii coming from a trusted source, but to
    // be safe we first strip anything not in safeChars, then add single quotes around
    // the whole string before passing it to the shell:
    std::string singleQuote("'");
    std::string safeStatus = SanitizeString(strMessage);
    safeStatus = singleQuote+safeStatus+singleQuote;
    boost::replace_all(strCmd, "%s", safeStatus);

    boost::thread t(runCommand, strCmd); // thread runs free
}

void CheckForkWarningConditions()
{
    AssertLockHeld(cs_main);
    // Before we get past initial download, we cannot reliably alert about forks
    // (we assume we don't get stuck on a fork before the last checkpoint)
    if (IsInitialBlockDownload())
        return;

    // If our best fork is no longer within 72 blocks (+/- 12 hours if no one mines it)
    // of our head, drop it
    if (pindexBestForkTip && chainActive.Height() - pindexBestForkTip->nHeight >= 72)
        pindexBestForkTip = NULL;

    if (pindexBestForkTip || (pindexBestInvalid && pindexBestInvalid->nChainWork > chainActive.Tip()->nChainWork + (GetBlockProof(*chainActive.Tip()) * 6)))
    {
        if (!fLargeWorkForkFound && pindexBestForkBase)
        {
            std::string warning = std::string("'Warning: Large-work fork detected, forking after block ") +
                pindexBestForkBase->phashBlock->ToString() + std::string("'");
            AlertNotify(warning);
        }
        if (pindexBestForkTip && pindexBestForkBase)
        {
            LogPrintf("%s: Warning: Large valid fork found\n  forking the chain at height %d (%s)\n  lasting to height %d (%s).\nChain state database corruption likely.\n", __func__,
                   pindexBestForkBase->nHeight, pindexBestForkBase->phashBlock->ToString(),
                   pindexBestForkTip->nHeight, pindexBestForkTip->phashBlock->ToString());
            fLargeWorkForkFound = true;
        }
        else
        {
            LogPrintf("%s: Warning: Found invalid chain at least ~6 blocks longer than our best chain.\nChain state database corruption likely.\n", __func__);
            fLargeWorkInvalidChainFound = true;
        }
    }
    else
    {
        fLargeWorkForkFound = false;
        fLargeWorkInvalidChainFound = false;
    }
}

void CheckForkWarningConditionsOnNewFork(CBlockIndex* pindexNewForkTip)
{
    AssertLockHeld(cs_main);
    // If we are on a fork that is sufficiently large, set a warning flag
    CBlockIndex* pfork = pindexNewForkTip;
    CBlockIndex* plonger = chainActive.Tip();
    while (pfork && pfork != plonger)
    {
        while (plonger && plonger->nHeight > pfork->nHeight)
            plonger = plonger->pprev;
        if (pfork == plonger)
            break;
        pfork = pfork->pprev;
    }

    // We define a condition where we should warn the user about as a fork of at least 7 blocks
    // with a tip within 72 blocks (+/- 12 hours if no one mines it) of ours
    // We use 7 blocks rather arbitrarily as it represents just under 10% of sustained network
    // hash rate operating on the fork.
    // or a chain that is entirely longer than ours and invalid (note that this should be detected by both)
    // We define it this way because it allows us to only store the highest fork tip (+ base) which meets
    // the 7-block condition and from this always have the most-likely-to-cause-warning fork
    if (pfork && (!pindexBestForkTip || (pindexBestForkTip && pindexNewForkTip->nHeight > pindexBestForkTip->nHeight)) &&
            pindexNewForkTip->nChainWork - pfork->nChainWork > (GetBlockProof(*pfork) * 7) &&
            chainActive.Height() - pindexNewForkTip->nHeight < 72)
    {
        pindexBestForkTip = pindexNewForkTip;
        pindexBestForkBase = pfork;
    }

    CheckForkWarningConditions();
}

// Requires cs_main.
void Misbehaving(NodeId pnode, int howmuch)
{
    if (howmuch == 0)
        return;

    CNodeState *state = State(pnode);
    if (state == NULL)
        return;

    state->nMisbehavior += howmuch;
    int banscore = GetArg("-banscore", DEFAULT_BANSCORE_THRESHOLD);
    if (state->nMisbehavior >= banscore && state->nMisbehavior - howmuch < banscore)
    {
        LogPrintf("%s: %s (%d -> %d) BAN THRESHOLD EXCEEDED\n", __func__, state->name, state->nMisbehavior-howmuch, state->nMisbehavior);
        state->fShouldBan = true;
    } else
        LogPrintf("%s: %s (%d -> %d)\n", __func__, state->name, state->nMisbehavior-howmuch, state->nMisbehavior);
}

void static InvalidChainFound(CBlockIndex* pindexNew)
{
    if (!pindexBestInvalid || pindexNew->nChainWork > pindexBestInvalid->nChainWork)
        pindexBestInvalid = pindexNew;

    LogPrintf("%s: invalid block=%s  height=%d  log2_work=%.8g  date=%s\n", __func__,
      pindexNew->GetBlockHash().ToString(), pindexNew->nHeight,
      log(pindexNew->nChainWork.getdouble())/log(2.0), DateTimeStrFormat("%Y-%m-%d %H:%M:%S",
      pindexNew->GetBlockTime()));
    CBlockIndex *tip = chainActive.Tip();
    assert (tip);
    LogPrintf("%s:  current best=%s  height=%d  log2_work=%.8g  date=%s\n", __func__,
      tip->GetBlockHash().ToString(), chainActive.Height(), log(tip->nChainWork.getdouble())/log(2.0),
      DateTimeStrFormat("%Y-%m-%d %H:%M:%S", tip->GetBlockTime()));
    CheckForkWarningConditions();
}

void static InvalidBlockFound(CBlockIndex *pindex, const CValidationState &state) {
    int nDoS = 0;
    if (state.IsInvalid(nDoS)) {
        std::map<uint256, NodeId>::iterator it = mapBlockSource.find(pindex->GetBlockHash());
        if (it != mapBlockSource.end() && State(it->second)) {
            assert (state.GetRejectCode() < REJECT_INTERNAL); // Blocks are never rejected with internal reject codes
            CBlockReject reject = {(unsigned char)state.GetRejectCode(), state.GetRejectReason().substr(0, MAX_REJECT_MESSAGE_LENGTH), pindex->GetBlockHash()};
            State(it->second)->rejects.push_back(reject);
            if (nDoS > 0)
                Misbehaving(it->second, nDoS);
        }
    }
    if (!state.CorruptionPossible()) {
        pindex->nStatus |= BLOCK_FAILED_VALID;
        setDirtyBlockIndex.insert(pindex);
        setBlockIndexCandidates.erase(pindex);
        InvalidChainFound(pindex);
    }
}

void UpdateCoins(const CTransaction& tx, CCoinsViewCache& inputs, CTxUndo &txundo, int nHeight)
{
    // mark inputs spent
    if (!tx.IsCoinBase()) {
        txundo.vprevout.reserve(tx.vin.size());
        BOOST_FOREACH(const CTxIn &txin, tx.vin) {
            CCoinsModifier coins = inputs.ModifyCoins(txin.prevout.hash);
            unsigned nPos = txin.prevout.n;

            if (nPos >= coins->vout.size() || coins->vout[nPos].IsNull())
                assert(false);
            // mark an outpoint spent, and construct undo information
            txundo.vprevout.push_back(CTxInUndo(coins->vout[nPos]));
            coins->Spend(nPos);
            if (coins->vout.size() == 0) {
                CTxInUndo& undo = txundo.vprevout.back();
                undo.nHeight = coins->nHeight;
                undo.fCoinBase = coins->fCoinBase;
                undo.nVersion = coins->nVersion;
            }
        }
    }
    // add outputs
    inputs.ModifyNewCoins(tx.GetHash(), tx.IsCoinBase())->FromTx(tx, nHeight);
}

void UpdateCoins(const CTransaction& tx, CCoinsViewCache& inputs, int nHeight)
{
    CTxUndo txundo;
    UpdateCoins(tx, inputs, txundo, nHeight);
}

bool CScriptCheck::operator()() {
    const CScript &scriptSig = ptxTo->vin[nIn].scriptSig;
    const CScriptWitness *witness = (nIn < ptxTo->wit.vtxinwit.size()) ? &ptxTo->wit.vtxinwit[nIn].scriptWitness : NULL;
    if (!VerifyScript(scriptSig, scriptPubKey, witness, nFlags, CachingTransactionSignatureChecker(ptxTo, nIn, amount, cacheStore, *txdata), &error)) {
        return false;
    }
    return true;
}

int GetSpendHeight(const CCoinsViewCache& inputs)
{
    LOCK(cs_main);
    CBlockIndex* pindexPrev = mapBlockIndex.find(inputs.GetBestBlock())->second;
    return pindexPrev->nHeight + 1;
}

namespace Consensus {
bool CheckTxInputs(const CTransaction& tx, CValidationState& state, const CCoinsViewCache& inputs, int nSpendHeight)
{
        // This doesn't trigger the DoS code on purpose; if it did, it would make it easier
        // for an attacker to attempt to split the network.
        if (!inputs.HaveInputs(tx))
            return state.Invalid(false, 0, "", "Inputs unavailable");

        CAmount nValueIn = 0;
        CAmount nFees = 0;
        for (unsigned int i = 0; i < tx.vin.size(); i++)
        {
            const COutPoint &prevout = tx.vin[i].prevout;
            const CCoins *coins = inputs.AccessCoins(prevout.hash);
            assert(coins);

            // If prev is coinbase, check that it's matured
            if (coins->IsCoinBase()) {
                if (nSpendHeight - coins->nHeight < COINBASE_MATURITY)
                    return state.Invalid(false,
                        REJECT_INVALID, "bad-txns-premature-spend-of-coinbase",
                        strprintf("tried to spend coinbase at depth %d", nSpendHeight - coins->nHeight));
            }

            // Check for negative or overflow input values
            nValueIn += coins->vout[prevout.n].nValue;
            if (!MoneyRange(coins->vout[prevout.n].nValue) || !MoneyRange(nValueIn))
                return state.DoS(100, false, REJECT_INVALID, "bad-txns-inputvalues-outofrange");

        }

        if (nValueIn < tx.GetValueOut())
            return state.DoS(100, false, REJECT_INVALID, "bad-txns-in-belowout", false,
                strprintf("value in (%s) < value out (%s)", FormatMoney(nValueIn), FormatMoney(tx.GetValueOut())));

        // Tally transaction fees
        CAmount nTxFee = nValueIn - tx.GetValueOut();
        if (nTxFee < 0)
            return state.DoS(100, false, REJECT_INVALID, "bad-txns-fee-negative");
        nFees += nTxFee;
        if (!MoneyRange(nFees))
            return state.DoS(100, false, REJECT_INVALID, "bad-txns-fee-outofrange");
    return true;
}
}// namespace Consensus

bool CheckInputs(const CTransaction& tx, CValidationState &state, const CCoinsViewCache &inputs, bool fScriptChecks, unsigned int flags, bool cacheStore, PrecomputedTransactionData& txdata, std::vector<CScriptCheck> *pvChecks)
{
    if (!tx.IsCoinBase())
    {
        if (!Consensus::CheckTxInputs(tx, state, inputs, GetSpendHeight(inputs)))
            return false;

        if (pvChecks)
            pvChecks->reserve(tx.vin.size());

        // The first loop above does all the inexpensive checks.
        // Only if ALL inputs pass do we perform expensive ECDSA signature checks.
        // Helps prevent CPU exhaustion attacks.

        // Skip ECDSA signature verification when connecting blocks before the
        // last block chain checkpoint. Assuming the checkpoints are valid this
        // is safe because block merkle hashes are still computed and checked,
        // and any change will be caught at the next checkpoint. Of course, if
        // the checkpoint is for a chain that's invalid due to false scriptSigs
        // this optimization would allow an invalid chain to be accepted.
        if (fScriptChecks) {
            for (unsigned int i = 0; i < tx.vin.size(); i++) {
                const COutPoint &prevout = tx.vin[i].prevout;
                const CCoins* coins = inputs.AccessCoins(prevout.hash);
                assert(coins);

                // Verify signature
                CScriptCheck check(*coins, tx, i, flags, cacheStore, &txdata);
                if (pvChecks) {
                    pvChecks->push_back(CScriptCheck());
                    check.swap(pvChecks->back());
                } else if (!check()) {
                    if (flags & STANDARD_NOT_MANDATORY_VERIFY_FLAGS) {
                        // Check whether the failure was caused by a
                        // non-mandatory script verification check, such as
                        // non-standard DER encodings or non-null dummy
                        // arguments; if so, don't trigger DoS protection to
                        // avoid splitting the network between upgraded and
                        // non-upgraded nodes.
                        CScriptCheck check2(*coins, tx, i,
                                flags & ~STANDARD_NOT_MANDATORY_VERIFY_FLAGS, cacheStore, &txdata);
                        if (check2())
                            return state.Invalid(false, REJECT_NONSTANDARD, strprintf("non-mandatory-script-verify-flag (%s)", ScriptErrorString(check.GetScriptError())));
                    }
                    // Failures of other flags indicate a transaction that is
                    // invalid in new blocks, e.g. a invalid P2SH. We DoS ban
                    // such nodes as they are not following the protocol. That
                    // said during an upgrade careful thought should be taken
                    // as to the correct behavior - we may want to continue
                    // peering with non-upgraded nodes even after soft-fork
                    // super-majority signaling has occurred.
                    return state.DoS(100,false, REJECT_INVALID, strprintf("mandatory-script-verify-flag-failed (%s)", ScriptErrorString(check.GetScriptError())));
                }
            }
        }
    }

    return true;
}

namespace {

bool UndoWriteToDisk(const CBlockUndo& blockundo, CDiskBlockPos& pos, const uint256& hashBlock, const CMessageHeader::MessageStartChars& messageStart)
{
    // Open history file to append
    CAutoFile fileout(OpenUndoFile(pos), SER_DISK, CLIENT_VERSION);
    if (fileout.IsNull())
        return error("%s: OpenUndoFile failed", __func__);

    // Write index header
    unsigned int nSize = fileout.GetSerializeSize(blockundo);
    fileout << FLATDATA(messageStart) << nSize;

    // Write undo data
    long fileOutPos = ftell(fileout.Get());
    if (fileOutPos < 0)
        return error("%s: ftell failed", __func__);
    pos.nPos = (unsigned int)fileOutPos;
    fileout << blockundo;

    // calculate & write checksum
    CHashWriter hasher(SER_GETHASH, PROTOCOL_VERSION);
    hasher << hashBlock;
    hasher << blockundo;
    fileout << hasher.GetHash();

    return true;
}

bool UndoReadFromDisk(CBlockUndo& blockundo, const CDiskBlockPos& pos, const uint256& hashBlock)
{
    // Open history file to read
    CAutoFile filein(OpenUndoFile(pos, true), SER_DISK, CLIENT_VERSION);
    if (filein.IsNull())
        return error("%s: OpenBlockFile failed", __func__);

    // Read block
    uint256 hashChecksum;
    try {
        filein >> blockundo;
        filein >> hashChecksum;
    }
    catch (const std::exception& e) {
        return error("%s: Deserialize or I/O error - %s", __func__, e.what());
    }

    // Verify checksum
    CHashWriter hasher(SER_GETHASH, PROTOCOL_VERSION);
    hasher << hashBlock;
    hasher << blockundo;
    if (hashChecksum != hasher.GetHash())
        return error("%s: Checksum mismatch", __func__);

    return true;
}

/** Abort with a message */
bool AbortNode(const std::string& strMessage, const std::string& userMessage="")
{
    strMiscWarning = strMessage;
    LogPrintf("*** %s\n", strMessage);
    uiInterface.ThreadSafeMessageBox(
        userMessage.empty() ? _("Error: A fatal internal error occurred, see debug.log for details") : userMessage,
        "", CClientUIInterface::MSG_ERROR);
    StartShutdown();
    return false;
}

bool AbortNode(CValidationState& state, const std::string& strMessage, const std::string& userMessage="")
{
    AbortNode(strMessage, userMessage);
    return state.Error(strMessage);
}

} // anon namespace

/**
 * Apply the undo operation of a CTxInUndo to the given chain state.
 * @param undo The undo object.
 * @param view The coins view to which to apply the changes.
 * @param out The out point that corresponds to the tx input.
 * @return True on success.
 */
static bool ApplyTxInUndo(const CTxInUndo& undo, CCoinsViewCache& view, const COutPoint& out)
{
    bool fClean = true;

    CCoinsModifier coins = view.ModifyCoins(out.hash);
    if (undo.nHeight != 0) {
        // undo data contains height: this is the last output of the prevout tx being spent
        if (!coins->IsPruned())
            fClean = fClean && error("%s: undo data overwriting existing transaction", __func__);
        coins->Clear();
        coins->fCoinBase = undo.fCoinBase;
        coins->nHeight = undo.nHeight;
        coins->nVersion = undo.nVersion;
    } else {
        if (coins->IsPruned())
            fClean = fClean && error("%s: undo data adding output to missing transaction", __func__);
    }
    if (coins->IsAvailable(out.n))
        fClean = fClean && error("%s: undo data overwriting existing output", __func__);
    if (coins->vout.size() < out.n+1)
        coins->vout.resize(out.n+1);
    coins->vout[out.n] = undo.txout;

    return fClean;
}

bool DisconnectBlock(const CBlock& block, CValidationState& state, const CBlockIndex* pindex, CCoinsViewCache& view, bool* pfClean)
{
    assert(pindex->GetBlockHash() == view.GetBestBlock());

    if (pfClean)
        *pfClean = false;

    bool fClean = true;

    CBlockUndo blockUndo;
    CDiskBlockPos pos = pindex->GetUndoPos();
    if (pos.IsNull())
        return error("DisconnectBlock(): no undo data available");
    if (!UndoReadFromDisk(blockUndo, pos, pindex->pprev->GetBlockHash()))
        return error("DisconnectBlock(): failure reading undo data");

    if (blockUndo.vtxundo.size() + 1 != block.vtx.size())
        return error("DisconnectBlock(): block and undo data inconsistent");

    // undo transactions in reverse order
    for (int i = block.vtx.size() - 1; i >= 0; i--) {
        const CTransaction &tx = block.vtx[i];
        uint256 hash = tx.GetHash();

        // Check that all outputs are available and match the outputs in the block itself
        // exactly.
        {
        CCoinsModifier outs = view.ModifyCoins(hash);
        outs->ClearUnspendable();

        CCoins outsBlock(tx, pindex->nHeight);
        // The CCoins serialization does not serialize negative numbers.
        // No network rules currently depend on the version here, so an inconsistency is harmless
        // but it must be corrected before txout nversion ever influences a network rule.
        if (outsBlock.nVersion < 0)
            outs->nVersion = outsBlock.nVersion;
        if (*outs != outsBlock)
            fClean = fClean && error("DisconnectBlock(): added transaction mismatch? database corrupted");

        // remove outputs
        outs->Clear();
        }

        // restore inputs
        if (i > 0) { // not coinbases
            const CTxUndo &txundo = blockUndo.vtxundo[i-1];
            if (txundo.vprevout.size() != tx.vin.size())
                return error("DisconnectBlock(): transaction and undo data inconsistent");
            for (unsigned int j = tx.vin.size(); j-- > 0;) {
                const COutPoint &out = tx.vin[j].prevout;
                const CTxInUndo &undo = txundo.vprevout[j];
                if (!ApplyTxInUndo(undo, view, out))
                    fClean = false;
            }
        }
    }

    // move best block pointer to prevout block
    view.SetBestBlock(pindex->pprev->GetBlockHash());

    if (pfClean) {
        *pfClean = fClean;
        return true;
    }

    return fClean;
}

void static FlushBlockFile(bool fFinalize = false)
{
    LOCK(cs_LastBlockFile);

    CDiskBlockPos posOld(nLastBlockFile, 0);

    FILE *fileOld = OpenBlockFile(posOld);
    if (fileOld) {
        if (fFinalize)
            TruncateFile(fileOld, vinfoBlockFile[nLastBlockFile].nSize);
        FileCommit(fileOld);
        fclose(fileOld);
    }

    fileOld = OpenUndoFile(posOld);
    if (fileOld) {
        if (fFinalize)
            TruncateFile(fileOld, vinfoBlockFile[nLastBlockFile].nUndoSize);
        FileCommit(fileOld);
        fclose(fileOld);
    }
}

bool FindUndoPos(CValidationState &state, int nFile, CDiskBlockPos &pos, unsigned int nAddSize);

static CCheckQueue<CScriptCheck> scriptcheckqueue(128);

void ThreadScriptCheck() {
    RenameThread("bitcoin-scriptch");
    scriptcheckqueue.Thread();
}

// Protected by cs_main
VersionBitsCache versionbitscache;

int32_t ComputeBlockVersion(const CBlockIndex* pindexPrev, const Consensus::Params& params)
{
    LOCK(cs_main);
    int32_t nVersion = VERSIONBITS_TOP_BITS;

    for (int i = 0; i < (int)Consensus::MAX_VERSION_BITS_DEPLOYMENTS; i++) {
        ThresholdState state = VersionBitsState(pindexPrev, params, (Consensus::DeploymentPos)i, versionbitscache);
        if (state == THRESHOLD_LOCKED_IN || state == THRESHOLD_STARTED) {
            nVersion |= VersionBitsMask(params, (Consensus::DeploymentPos)i);
        }
    }

    return nVersion;
}

/**
 * Threshold condition checker that triggers when unknown versionbits are seen on the network.
 */
class WarningBitsConditionChecker : public AbstractThresholdConditionChecker
{
private:
    int bit;

public:
    WarningBitsConditionChecker(int bitIn) : bit(bitIn) {}

    int64_t BeginTime(const Consensus::Params& params) const { return 0; }
    int64_t EndTime(const Consensus::Params& params) const { return std::numeric_limits<int64_t>::max(); }
    int Period(const Consensus::Params& params) const { return params.nMinerConfirmationWindow; }
    int Threshold(const Consensus::Params& params) const { return params.nRuleChangeActivationThreshold; }

    bool Condition(const CBlockIndex* pindex, const Consensus::Params& params) const
    {
        return ((pindex->nVersion & VERSIONBITS_TOP_MASK) == VERSIONBITS_TOP_BITS) &&
               ((pindex->nVersion >> bit) & 1) != 0 &&
               ((ComputeBlockVersion(pindex->pprev, params) >> bit) & 1) == 0;
    }
};

// Protected by cs_main
static ThresholdConditionCache warningcache[VERSIONBITS_NUM_BITS];

static int64_t nTimeCheck = 0;
static int64_t nTimeForks = 0;
static int64_t nTimeVerify = 0;
static int64_t nTimeConnect = 0;
static int64_t nTimeIndex = 0;
static int64_t nTimeCallbacks = 0;
static int64_t nTimeTotal = 0;

bool ConnectBlock(const CBlock& block, CValidationState& state, CBlockIndex* pindex,
                  CCoinsViewCache& view, const CChainParams& chainparams, bool fJustCheck)
{
    AssertLockHeld(cs_main);

    int64_t nTimeStart = GetTimeMicros();

    // Check it again in case a previous version let a bad block in
    if (!CheckBlock(block, state, chainparams.GetConsensus(), !fJustCheck, !fJustCheck))
        return error("%s: Consensus::CheckBlock: %s", __func__, FormatStateMessage(state));

    // verify that the view's current state corresponds to the previous block
    uint256 hashPrevBlock = pindex->pprev == NULL ? uint256() : pindex->pprev->GetBlockHash();
    assert(hashPrevBlock == view.GetBestBlock());

    // Special case for the genesis block, skipping connection of its transactions
    // (its coinbase is unspendable)
    if (block.GetHash() == chainparams.GetConsensus().hashGenesisBlock) {
        if (!fJustCheck)
            view.SetBestBlock(pindex->GetBlockHash());
        return true;
    }

    bool fScriptChecks = true;
    if (fCheckpointsEnabled) {
        CBlockIndex *pindexLastCheckpoint = Checkpoints::GetLastCheckpoint(chainparams.Checkpoints());
        if (pindexLastCheckpoint && pindexLastCheckpoint->GetAncestor(pindex->nHeight) == pindex) {
            // This block is an ancestor of a checkpoint: disable script checks
            fScriptChecks = false;
        }
    }

    int64_t nTime1 = GetTimeMicros(); nTimeCheck += nTime1 - nTimeStart;
    LogPrint("bench", "    - Sanity checks: %.2fms [%.2fs]\n", 0.001 * (nTime1 - nTimeStart), nTimeCheck * 0.000001);

    // Do not allow blocks that contain transactions which 'overwrite' older transactions,
    // unless those are already completely spent.
    // If such overwrites are allowed, coinbases and transactions depending upon those
    // can be duplicated to remove the ability to spend the first instance -- even after
    // being sent to another address.
    // See BIP30 and http://r6.ca/blog/20120206T005236Z.html for more information.
    // This logic is not necessary for memory pool transactions, as AcceptToMemoryPool
    // already refuses previously-known transaction ids entirely.
    // This rule was originally applied to all blocks with a timestamp after March 15, 2012, 0:00 UTC.
    // Now that the whole chain is irreversibly beyond that time it is applied to all blocks except the
    // two in the chain that violate it. This prevents exploiting the issue against nodes during their
    // initial block download.
    bool fEnforceBIP30 = (!pindex->phashBlock) || // Enforce on CreateNewBlock invocations which don't have a hash.
                          !((pindex->nHeight==91842 && pindex->GetBlockHash() == uint256S("0x00000000000a4d0a398161ffc163c503763b1f4360639393e0e4c8e300e0caec")) ||
                           (pindex->nHeight==91880 && pindex->GetBlockHash() == uint256S("0x00000000000743f190a18c5577a3c2d2a1f610ae9601ac046a38084ccb7cd721")));

    // Once BIP34 activated it was not possible to create new duplicate coinbases and thus other than starting
    // with the 2 existing duplicate coinbase pairs, not possible to create overwriting txs.  But by the
    // time BIP34 activated, in each of the existing pairs the duplicate coinbase had overwritten the first
    // before the first had been spent.  Since those coinbases are sufficiently buried its no longer possible to create further
    // duplicate transactions descending from the known pairs either.
    // If we're on the known chain at height greater than where BIP34 activated, we can save the db accesses needed for the BIP30 check.
    CBlockIndex *pindexBIP34height = pindex->pprev->GetAncestor(chainparams.GetConsensus().BIP34Height);
    //Only continue to enforce if we're below BIP34 activation height or the block hash at that height doesn't correspond.
    fEnforceBIP30 = fEnforceBIP30 && (!pindexBIP34height || !(pindexBIP34height->GetBlockHash() == chainparams.GetConsensus().BIP34Hash));

    if (fEnforceBIP30) {
        BOOST_FOREACH(const CTransaction& tx, block.vtx) {
            const CCoins* coins = view.AccessCoins(tx.GetHash());
            if (coins && !coins->IsPruned())
                return state.DoS(100, error("ConnectBlock(): tried to overwrite transaction"),
                                 REJECT_INVALID, "bad-txns-BIP30");
        }
    }

    // BIP16 didn't become active until Apr 1 2012
    int64_t nBIP16SwitchTime = 1333238400;
    bool fStrictPayToScriptHash = (pindex->GetBlockTime() >= nBIP16SwitchTime);

    unsigned int flags = fStrictPayToScriptHash ? SCRIPT_VERIFY_P2SH : SCRIPT_VERIFY_NONE;

    // Start enforcing the DERSIG (BIP66) rule
    if (pindex->nHeight >= chainparams.GetConsensus().BIP66Height) {
        flags |= SCRIPT_VERIFY_DERSIG;
    }

    // Start enforcing CHECKLOCKTIMEVERIFY (BIP65) rule
    if (pindex->nHeight >= chainparams.GetConsensus().BIP65Height) {
        flags |= SCRIPT_VERIFY_CHECKLOCKTIMEVERIFY;
    }

    // Start enforcing BIP68 (sequence locks) and BIP112 (CHECKSEQUENCEVERIFY) using versionbits logic.
    int nLockTimeFlags = 0;
    if (VersionBitsState(pindex->pprev, chainparams.GetConsensus(), Consensus::DEPLOYMENT_CSV, versionbitscache) == THRESHOLD_ACTIVE) {
        flags |= SCRIPT_VERIFY_CHECKSEQUENCEVERIFY;
        nLockTimeFlags |= LOCKTIME_VERIFY_SEQUENCE;
    }

    // Start enforcing WITNESS rules using versionbits logic.
    if (IsWitnessEnabled(pindex->pprev, chainparams.GetConsensus())) {
        flags |= SCRIPT_VERIFY_WITNESS;
    }

    int64_t nTime2 = GetTimeMicros(); nTimeForks += nTime2 - nTime1;
    LogPrint("bench", "    - Fork checks: %.2fms [%.2fs]\n", 0.001 * (nTime2 - nTime1), nTimeForks * 0.000001);

    CBlockUndo blockundo;

    CCheckQueueControl<CScriptCheck> control(fScriptChecks && nScriptCheckThreads ? &scriptcheckqueue : NULL);

    std::vector<uint256> vOrphanErase;
    std::vector<int> prevheights;
    CAmount nFees = 0;
    int nInputs = 0;
    int64_t nSigOpsCost = 0;
    CDiskTxPos pos(pindex->GetBlockPos(), GetSizeOfCompactSize(block.vtx.size()));
    std::vector<std::pair<uint256, CDiskTxPos> > vPos;
    vPos.reserve(block.vtx.size());
    blockundo.vtxundo.reserve(block.vtx.size() - 1);
    std::vector<PrecomputedTransactionData> txdata;
    txdata.reserve(block.vtx.size()); // Required so that pointers to individual PrecomputedTransactionData don't get invalidated
    for (unsigned int i = 0; i < block.vtx.size(); i++)
    {
        const CTransaction &tx = block.vtx[i];

        nInputs += tx.vin.size();

        if (!tx.IsCoinBase())
        {
            if (!view.HaveInputs(tx))
                return state.DoS(100, error("ConnectBlock(): inputs missing/spent"),
                                 REJECT_INVALID, "bad-txns-inputs-missingorspent");

            // Check that transaction is BIP68 final
            // BIP68 lock checks (as opposed to nLockTime checks) must
            // be in ConnectBlock because they require the UTXO set
            prevheights.resize(tx.vin.size());
            for (size_t j = 0; j < tx.vin.size(); j++) {
                prevheights[j] = view.AccessCoins(tx.vin[j].prevout.hash)->nHeight;
            }

            // Which orphan pool entries must we evict?
            for (size_t j = 0; j < tx.vin.size(); j++) {
                auto itByPrev = mapOrphanTransactionsByPrev.find(tx.vin[j].prevout);
                if (itByPrev == mapOrphanTransactionsByPrev.end()) continue;
                for (auto mi = itByPrev->second.begin(); mi != itByPrev->second.end(); ++mi) {
                    const CTransaction& orphanTx = (*mi)->second.tx;
                    const uint256& orphanHash = orphanTx.GetHash();
                    vOrphanErase.push_back(orphanHash);
                }
            }

            if (!SequenceLocks(tx, nLockTimeFlags, &prevheights, *pindex)) {
                return state.DoS(100, error("%s: contains a non-BIP68-final transaction", __func__),
                                 REJECT_INVALID, "bad-txns-nonfinal");
            }
        }

        // GetTransactionSigOpCost counts 3 types of sigops:
        // * legacy (always)
        // * p2sh (when P2SH enabled in flags and excludes coinbase)
        // * witness (when witness enabled in flags and excludes coinbase)
        nSigOpsCost += GetTransactionSigOpCost(tx, view, flags);
        if (nSigOpsCost > MAX_BLOCK_SIGOPS_COST)
            return state.DoS(100, error("ConnectBlock(): too many sigops"),
                             REJECT_INVALID, "bad-blk-sigops");

        txdata.emplace_back(tx);
        if (!tx.IsCoinBase())
        {
            nFees += view.GetValueIn(tx)-tx.GetValueOut();

            std::vector<CScriptCheck> vChecks;
            bool fCacheResults = fJustCheck; /* Don't cache results if we're actually connecting blocks (still consult the cache, though) */
            if (!CheckInputs(tx, state, view, fScriptChecks, flags, fCacheResults, txdata[i], nScriptCheckThreads ? &vChecks : NULL))
                return error("ConnectBlock(): CheckInputs on %s failed with %s",
                    tx.GetHash().ToString(), FormatStateMessage(state));
            control.Add(vChecks);
        }

        CTxUndo undoDummy;
        if (i > 0) {
            blockundo.vtxundo.push_back(CTxUndo());
        }
        UpdateCoins(tx, view, i == 0 ? undoDummy : blockundo.vtxundo.back(), pindex->nHeight);

        vPos.push_back(std::make_pair(tx.GetHash(), pos));
        pos.nTxOffset += ::GetSerializeSize(tx, SER_DISK, CLIENT_VERSION);
    }
    int64_t nTime3 = GetTimeMicros(); nTimeConnect += nTime3 - nTime2;
    LogPrint("bench", "      - Connect %u transactions: %.2fms (%.3fms/tx, %.3fms/txin) [%.2fs]\n", (unsigned)block.vtx.size(), 0.001 * (nTime3 - nTime2), 0.001 * (nTime3 - nTime2) / block.vtx.size(), nInputs <= 1 ? 0 : 0.001 * (nTime3 - nTime2) / (nInputs-1), nTimeConnect * 0.000001);

    CAmount blockReward = nFees + GetBlockSubsidy(pindex->nHeight, chainparams.GetConsensus());
    if (block.vtx[0].GetValueOut() > blockReward)
        return state.DoS(100,
                         error("ConnectBlock(): coinbase pays too much (actual=%d vs limit=%d)",
                               block.vtx[0].GetValueOut(), blockReward),
                               REJECT_INVALID, "bad-cb-amount");

    if (!control.Wait())
        return state.DoS(100, false);
    int64_t nTime4 = GetTimeMicros(); nTimeVerify += nTime4 - nTime2;
    LogPrint("bench", "    - Verify %u txins: %.2fms (%.3fms/txin) [%.2fs]\n", nInputs - 1, 0.001 * (nTime4 - nTime2), nInputs <= 1 ? 0 : 0.001 * (nTime4 - nTime2) / (nInputs-1), nTimeVerify * 0.000001);

    if (fJustCheck)
        return true;

    // Write undo information to disk
    if (pindex->GetUndoPos().IsNull() || !pindex->IsValid(BLOCK_VALID_SCRIPTS))
    {
        if (pindex->GetUndoPos().IsNull()) {
            CDiskBlockPos pos;
            if (!FindUndoPos(state, pindex->nFile, pos, ::GetSerializeSize(blockundo, SER_DISK, CLIENT_VERSION) + 40))
                return error("ConnectBlock(): FindUndoPos failed");
            if (!UndoWriteToDisk(blockundo, pos, pindex->pprev->GetBlockHash(), chainparams.MessageStart()))
                return AbortNode(state, "Failed to write undo data");

            // update nUndoPos in block index
            pindex->nUndoPos = pos.nPos;
            pindex->nStatus |= BLOCK_HAVE_UNDO;
        }

        pindex->RaiseValidity(BLOCK_VALID_SCRIPTS);
        setDirtyBlockIndex.insert(pindex);
    }

    if (fTxIndex)
        if (!pblocktree->WriteTxIndex(vPos))
            return AbortNode(state, "Failed to write transaction index");

    // add this block to the view's block chain
    view.SetBestBlock(pindex->GetBlockHash());

    int64_t nTime5 = GetTimeMicros(); nTimeIndex += nTime5 - nTime4;
    LogPrint("bench", "    - Index writing: %.2fms [%.2fs]\n", 0.001 * (nTime5 - nTime4), nTimeIndex * 0.000001);

    // Watch for changes to the previous coinbase transaction.
    static uint256 hashPrevBestCoinBase;
    GetMainSignals().UpdatedTransaction(hashPrevBestCoinBase);
    hashPrevBestCoinBase = block.vtx[0].GetHash();

    // Erase orphan transactions include or precluded by this block
    if (vOrphanErase.size()) {
        int nErased = 0;
        BOOST_FOREACH(uint256 &orphanHash, vOrphanErase) {
            nErased += EraseOrphanTx(orphanHash);
        }
        LogPrint("mempool", "Erased %d orphan tx included or conflicted by block\n", nErased);
    }

    int64_t nTime6 = GetTimeMicros(); nTimeCallbacks += nTime6 - nTime5;
    LogPrint("bench", "    - Callbacks: %.2fms [%.2fs]\n", 0.001 * (nTime6 - nTime5), nTimeCallbacks * 0.000001);

    return true;
}

enum FlushStateMode {
    FLUSH_STATE_NONE,
    FLUSH_STATE_IF_NEEDED,
    FLUSH_STATE_PERIODIC,
    FLUSH_STATE_ALWAYS
};

/**
 * Update the on-disk chain state.
 * The caches and indexes are flushed depending on the mode we're called with
 * if they're too large, if it's been a while since the last write,
 * or always and in all cases if we're in prune mode and are deleting files.
 */
bool static FlushStateToDisk(CValidationState &state, FlushStateMode mode) {
    const CChainParams& chainparams = Params();
    LOCK2(cs_main, cs_LastBlockFile);
    static int64_t nLastWrite = 0;
    static int64_t nLastFlush = 0;
    static int64_t nLastSetChain = 0;
    std::set<int> setFilesToPrune;
    bool fFlushForPrune = false;
    try {
    if (fPruneMode && fCheckForPruning && !fReindex) {
        FindFilesToPrune(setFilesToPrune, chainparams.PruneAfterHeight());
        fCheckForPruning = false;
        if (!setFilesToPrune.empty()) {
            fFlushForPrune = true;
            if (!fHavePruned) {
                pblocktree->WriteFlag("prunedblockfiles", true);
                fHavePruned = true;
            }
        }
    }
    int64_t nNow = GetTimeMicros();
    // Avoid writing/flushing immediately after startup.
    if (nLastWrite == 0) {
        nLastWrite = nNow;
    }
    if (nLastFlush == 0) {
        nLastFlush = nNow;
    }
    if (nLastSetChain == 0) {
        nLastSetChain = nNow;
    }
    size_t cacheSize = pcoinsTip->DynamicMemoryUsage();
    // The cache is large and close to the limit, but we have time now (not in the middle of a block processing).
    bool fCacheLarge = mode == FLUSH_STATE_PERIODIC && cacheSize * (10.0/9) > nCoinCacheUsage;
    // The cache is over the limit, we have to write now.
    bool fCacheCritical = mode == FLUSH_STATE_IF_NEEDED && cacheSize > nCoinCacheUsage;
    // It's been a while since we wrote the block index to disk. Do this frequently, so we don't need to redownload after a crash.
    bool fPeriodicWrite = mode == FLUSH_STATE_PERIODIC && nNow > nLastWrite + (int64_t)DATABASE_WRITE_INTERVAL * 1000000;
    // It's been very long since we flushed the cache. Do this infrequently, to optimize cache usage.
    bool fPeriodicFlush = mode == FLUSH_STATE_PERIODIC && nNow > nLastFlush + (int64_t)DATABASE_FLUSH_INTERVAL * 1000000;
    // Combine all conditions that result in a full cache flush.
    bool fDoFullFlush = (mode == FLUSH_STATE_ALWAYS) || fCacheLarge || fCacheCritical || fPeriodicFlush || fFlushForPrune;
    // Write blocks and block index to disk.
    if (fDoFullFlush || fPeriodicWrite) {
        // Depend on nMinDiskSpace to ensure we can write block index
        if (!CheckDiskSpace(0))
            return state.Error("out of disk space");
        // First make sure all block and undo data is flushed to disk.
        FlushBlockFile();
        // Then update all block file information (which may refer to block and undo files).
        {
            std::vector<std::pair<int, const CBlockFileInfo*> > vFiles;
            vFiles.reserve(setDirtyFileInfo.size());
            for (set<int>::iterator it = setDirtyFileInfo.begin(); it != setDirtyFileInfo.end(); ) {
                vFiles.push_back(make_pair(*it, &vinfoBlockFile[*it]));
                setDirtyFileInfo.erase(it++);
            }
            std::vector<const CBlockIndex*> vBlocks;
            vBlocks.reserve(setDirtyBlockIndex.size());
            for (set<CBlockIndex*>::iterator it = setDirtyBlockIndex.begin(); it != setDirtyBlockIndex.end(); ) {
                vBlocks.push_back(*it);
                setDirtyBlockIndex.erase(it++);
            }
            if (!pblocktree->WriteBatchSync(vFiles, nLastBlockFile, vBlocks)) {
                return AbortNode(state, "Files to write to block index database");
            }
        }
        // Finally remove any pruned files
        if (fFlushForPrune)
            UnlinkPrunedFiles(setFilesToPrune);
        nLastWrite = nNow;
    }
    // Flush best chain related state. This can only be done if the blocks / block index write was also done.
    if (fDoFullFlush) {
        // Typical CCoins structures on disk are around 128 bytes in size.
        // Pushing a new one to the database can cause it to be written
        // twice (once in the log, and once in the tables). This is already
        // an overestimation, as most will delete an existing entry or
        // overwrite one. Still, use a conservative safety factor of 2.
        if (!CheckDiskSpace(128 * 2 * 2 * pcoinsTip->GetCacheSize()))
            return state.Error("out of disk space");
        // Flush the chainstate (which may refer to block index entries).
        if (!pcoinsTip->Flush())
            return AbortNode(state, "Failed to write to coin database");
        nLastFlush = nNow;
    }
    if (fDoFullFlush || ((mode == FLUSH_STATE_ALWAYS || mode == FLUSH_STATE_PERIODIC) && nNow > nLastSetChain + (int64_t)DATABASE_WRITE_INTERVAL * 1000000)) {
        // Update best block in wallet (so we can detect restored wallets).
        GetMainSignals().SetBestChain(chainActive.GetLocator());
        nLastSetChain = nNow;
    }
    } catch (const std::runtime_error& e) {
        return AbortNode(state, std::string("System error while flushing: ") + e.what());
    }
    return true;
}

void FlushStateToDisk() {
    CValidationState state;
    FlushStateToDisk(state, FLUSH_STATE_ALWAYS);
}

void PruneAndFlush() {
    CValidationState state;
    fCheckForPruning = true;
    FlushStateToDisk(state, FLUSH_STATE_NONE);
}

/** Update chainActive and related internal data structures. */
void static UpdateTip(CBlockIndex *pindexNew, const CChainParams& chainParams) {
    chainActive.SetTip(pindexNew);

    // New best block
    nTimeBestReceived = GetTime();
    mempool.AddTransactionsUpdated(1);

    cvBlockChange.notify_all();

    static bool fWarned = false;
    std::vector<std::string> warningMessages;
    if (!IsInitialBlockDownload())
    {
        int nUpgraded = 0;
        const CBlockIndex* pindex = chainActive.Tip();
        for (int bit = 0; bit < VERSIONBITS_NUM_BITS; bit++) {
            WarningBitsConditionChecker checker(bit);
            ThresholdState state = checker.GetStateFor(pindex, chainParams.GetConsensus(), warningcache[bit]);
            if (state == THRESHOLD_ACTIVE || state == THRESHOLD_LOCKED_IN) {
                if (state == THRESHOLD_ACTIVE) {
                    strMiscWarning = strprintf(_("Warning: unknown new rules activated (versionbit %i)"), bit);
                    if (!fWarned) {
                        AlertNotify(strMiscWarning);
                        fWarned = true;
                    }
                } else {
                    warningMessages.push_back(strprintf("unknown new rules are about to activate (versionbit %i)", bit));
                }
            }
        }
        // Check the version of the last 100 blocks to see if we need to upgrade:
        for (int i = 0; i < 100 && pindex != NULL; i++)
        {
            int32_t nExpectedVersion = ComputeBlockVersion(pindex->pprev, chainParams.GetConsensus());
            if (pindex->nVersion > VERSIONBITS_LAST_OLD_BLOCK_VERSION && (pindex->nVersion & ~nExpectedVersion) != 0)
                ++nUpgraded;
            pindex = pindex->pprev;
        }
        if (nUpgraded > 0)
            warningMessages.push_back(strprintf("%d of last 100 blocks have unexpected version", nUpgraded));
        if (nUpgraded > 100/2)
        {
            // strMiscWarning is read by GetWarnings(), called by Qt and the JSON-RPC code to warn the user:
            strMiscWarning = _("Warning: Unknown block versions being mined! It's possible unknown rules are in effect");
            if (!fWarned) {
                AlertNotify(strMiscWarning);
                fWarned = true;
            }
        }
    }
    LogPrintf("%s: new best=%s height=%d version=0x%08x log2_work=%.8g tx=%lu date='%s' progress=%f cache=%.1fMiB(%utx)", __func__,
      chainActive.Tip()->GetBlockHash().ToString(), chainActive.Height(), chainActive.Tip()->nVersion,
      log(chainActive.Tip()->nChainWork.getdouble())/log(2.0), (unsigned long)chainActive.Tip()->nChainTx,
      DateTimeStrFormat("%Y-%m-%d %H:%M:%S", chainActive.Tip()->GetBlockTime()),
      Checkpoints::GuessVerificationProgress(chainParams.Checkpoints(), chainActive.Tip()), pcoinsTip->DynamicMemoryUsage() * (1.0 / (1<<20)), pcoinsTip->GetCacheSize());
    if (!warningMessages.empty())
        LogPrintf(" warning='%s'", boost::algorithm::join(warningMessages, ", "));
    LogPrintf("\n");

}

/** Disconnect chainActive's tip. You probably want to call mempool.removeForReorg and manually re-limit mempool size after this, with cs_main held. */
bool static DisconnectTip(CValidationState& state, const CChainParams& chainparams, bool fBare = false)
{
    CBlockIndex *pindexDelete = chainActive.Tip();
    assert(pindexDelete);
    // Read block from disk.
    CBlock block;
    if (!ReadBlockFromDisk(block, pindexDelete, chainparams.GetConsensus()))
        return AbortNode(state, "Failed to read block");
    // Apply the block atomically to the chain state.
    int64_t nStart = GetTimeMicros();
    {
        CCoinsViewCache view(pcoinsTip);
        if (!DisconnectBlock(block, state, pindexDelete, view))
            return error("DisconnectTip(): DisconnectBlock %s failed", pindexDelete->GetBlockHash().ToString());
        assert(view.Flush());
    }
    LogPrint("bench", "- Disconnect block: %.2fms\n", (GetTimeMicros() - nStart) * 0.001);
    // Write the chain state to disk, if necessary.
    if (!FlushStateToDisk(state, FLUSH_STATE_IF_NEEDED))
        return false;

    if (!fBare) {
        // Resurrect mempool transactions from the disconnected block.
        std::vector<uint256> vHashUpdate;
        BOOST_FOREACH(const CTransaction &tx, block.vtx) {
            // ignore validation errors in resurrected transactions
            list<CTransaction> removed;
            CValidationState stateDummy;
            if (tx.IsCoinBase() || !AcceptToMemoryPool(mempool, stateDummy, tx, false, NULL, true)) {
                mempool.removeRecursive(tx, removed);
            } else if (mempool.exists(tx.GetHash())) {
                vHashUpdate.push_back(tx.GetHash());
            }
        }
        // AcceptToMemoryPool/addUnchecked all assume that new mempool entries have
        // no in-mempool children, which is generally not true when adding
        // previously-confirmed transactions back to the mempool.
        // UpdateTransactionsFromBlock finds descendants of any transactions in this
        // block that were added back and cleans up the mempool state.
        mempool.UpdateTransactionsFromBlock(vHashUpdate);
    }

    // Update chainActive and related variables.
    UpdateTip(pindexDelete->pprev, chainparams);
    // Let wallets know transactions went from 1-confirmed to
    // 0-confirmed or conflicted:
    BOOST_FOREACH(const CTransaction &tx, block.vtx) {
        SyncWithWallets(tx, pindexDelete->pprev);
    }
    return true;
}

static int64_t nTimeReadFromDisk = 0;
static int64_t nTimeConnectTotal = 0;
static int64_t nTimeFlush = 0;
static int64_t nTimeChainState = 0;
static int64_t nTimePostConnect = 0;

/**
 * Connect a new block to chainActive. pblock is either NULL or a pointer to a CBlock
 * corresponding to pindexNew, to bypass loading it again from disk.
 */
bool static ConnectTip(CValidationState& state, const CChainParams& chainparams, CBlockIndex* pindexNew, const CBlock* pblock, std::list<CTransaction> &txConflicted, std::vector<std::tuple<CTransaction,CBlockIndex*,int>> &txChanged)
{
    assert(pindexNew->pprev == chainActive.Tip());
    // Read block from disk.
    int64_t nTime1 = GetTimeMicros();
    CBlock block;
    if (!pblock) {
        if (!ReadBlockFromDisk(block, pindexNew, chainparams.GetConsensus()))
            return AbortNode(state, "Failed to read block");
        pblock = &block;
    }
    // Apply the block atomically to the chain state.
    int64_t nTime2 = GetTimeMicros(); nTimeReadFromDisk += nTime2 - nTime1;
    int64_t nTime3;
    LogPrint("bench", "  - Load block from disk: %.2fms [%.2fs]\n", (nTime2 - nTime1) * 0.001, nTimeReadFromDisk * 0.000001);
    {
        CCoinsViewCache view(pcoinsTip);
        bool rv = ConnectBlock(*pblock, state, pindexNew, view, chainparams);
        GetMainSignals().BlockChecked(*pblock, state);
        if (!rv) {
            if (state.IsInvalid())
                InvalidBlockFound(pindexNew, state);
            return error("ConnectTip(): ConnectBlock %s failed", pindexNew->GetBlockHash().ToString());
        }
        mapBlockSource.erase(pindexNew->GetBlockHash());
        nTime3 = GetTimeMicros(); nTimeConnectTotal += nTime3 - nTime2;
        LogPrint("bench", "  - Connect total: %.2fms [%.2fs]\n", (nTime3 - nTime2) * 0.001, nTimeConnectTotal * 0.000001);
        assert(view.Flush());
    }
    int64_t nTime4 = GetTimeMicros(); nTimeFlush += nTime4 - nTime3;
    LogPrint("bench", "  - Flush: %.2fms [%.2fs]\n", (nTime4 - nTime3) * 0.001, nTimeFlush * 0.000001);
    // Write the chain state to disk, if necessary.
    if (!FlushStateToDisk(state, FLUSH_STATE_IF_NEEDED))
        return false;
    int64_t nTime5 = GetTimeMicros(); nTimeChainState += nTime5 - nTime4;
    LogPrint("bench", "  - Writing chainstate: %.2fms [%.2fs]\n", (nTime5 - nTime4) * 0.001, nTimeChainState * 0.000001);
    // Remove conflicting transactions from the mempool.;
    mempool.removeForBlock(pblock->vtx, pindexNew->nHeight, txConflicted, !IsInitialBlockDownload());
    // Update chainActive & related variables.
    UpdateTip(pindexNew, chainparams);

    for(unsigned int i=0; i < pblock->vtx.size(); i++)
        txChanged.emplace_back(pblock->vtx[i], pindexNew, i);

    int64_t nTime6 = GetTimeMicros(); nTimePostConnect += nTime6 - nTime5; nTimeTotal += nTime6 - nTime1;
    LogPrint("bench", "  - Connect postprocess: %.2fms [%.2fs]\n", (nTime6 - nTime5) * 0.001, nTimePostConnect * 0.000001);
    LogPrint("bench", "- Connect block: %.2fms [%.2fs]\n", (nTime6 - nTime1) * 0.001, nTimeTotal * 0.000001);
    return true;
}

/**
 * Return the tip of the chain with the most work in it, that isn't
 * known to be invalid (it's however far from certain to be valid).
 */
static CBlockIndex* FindMostWorkChain() {
    do {
        CBlockIndex *pindexNew = NULL;

        // Find the best candidate header.
        {
            std::set<CBlockIndex*, CBlockIndexWorkComparator>::reverse_iterator it = setBlockIndexCandidates.rbegin();
            if (it == setBlockIndexCandidates.rend())
                return NULL;
            pindexNew = *it;
        }

        // Check whether all blocks on the path between the currently active chain and the candidate are valid.
        // Just going until the active chain is an optimization, as we know all blocks in it are valid already.
        CBlockIndex *pindexTest = pindexNew;
        bool fInvalidAncestor = false;
        while (pindexTest && !chainActive.Contains(pindexTest)) {
            assert(pindexTest->nChainTx || pindexTest->nHeight == 0);

            // Pruned nodes may have entries in setBlockIndexCandidates for
            // which block files have been deleted.  Remove those as candidates
            // for the most work chain if we come across them; we can't switch
            // to a chain unless we have all the non-active-chain parent blocks.
            bool fFailedChain = pindexTest->nStatus & BLOCK_FAILED_MASK;
            bool fMissingData = !(pindexTest->nStatus & BLOCK_HAVE_DATA);
            if (fFailedChain || fMissingData) {
                // Candidate chain is not usable (either invalid or missing data)
                if (fFailedChain && (pindexBestInvalid == NULL || pindexNew->nChainWork > pindexBestInvalid->nChainWork))
                    pindexBestInvalid = pindexNew;
                CBlockIndex *pindexFailed = pindexNew;
                // Remove the entire chain from the set.
                while (pindexTest != pindexFailed) {
                    if (fFailedChain) {
                        pindexFailed->nStatus |= BLOCK_FAILED_CHILD;
                    } else if (fMissingData) {
                        // If we're missing data, then add back to mapBlocksUnlinked,
                        // so that if the block arrives in the future we can try adding
                        // to setBlockIndexCandidates again.
                        mapBlocksUnlinked.insert(std::make_pair(pindexFailed->pprev, pindexFailed));
                    }
                    setBlockIndexCandidates.erase(pindexFailed);
                    pindexFailed = pindexFailed->pprev;
                }
                setBlockIndexCandidates.erase(pindexTest);
                fInvalidAncestor = true;
                break;
            }
            pindexTest = pindexTest->pprev;
        }
        if (!fInvalidAncestor)
            return pindexNew;
    } while(true);
}

/** Delete all entries in setBlockIndexCandidates that are worse than the current tip. */
static void PruneBlockIndexCandidates() {
    // Note that we can't delete the current block itself, as we may need to return to it later in case a
    // reorganization to a better block fails.
    std::set<CBlockIndex*, CBlockIndexWorkComparator>::iterator it = setBlockIndexCandidates.begin();
    while (it != setBlockIndexCandidates.end() && setBlockIndexCandidates.value_comp()(*it, chainActive.Tip())) {
        setBlockIndexCandidates.erase(it++);
    }
    // Either the current tip or a successor of it we're working towards is left in setBlockIndexCandidates.
    assert(!setBlockIndexCandidates.empty());
}

/**
 * Try to make some progress towards making pindexMostWork the active block.
 * pblock is either NULL or a pointer to a CBlock corresponding to pindexMostWork.
 */
static bool ActivateBestChainStep(CValidationState& state, const CChainParams& chainparams, CBlockIndex* pindexMostWork, const CBlock* pblock, bool& fInvalidFound, std::list<CTransaction>& txConflicted, std::vector<std::tuple<CTransaction,CBlockIndex*,int>>& txChanged)
{
    AssertLockHeld(cs_main);
    const CBlockIndex *pindexOldTip = chainActive.Tip();
    const CBlockIndex *pindexFork = chainActive.FindFork(pindexMostWork);

    // Disconnect active blocks which are no longer in the best chain.
    bool fBlocksDisconnected = false;
    while (chainActive.Tip() && chainActive.Tip() != pindexFork) {
        if (!DisconnectTip(state, chainparams))
            return false;
        fBlocksDisconnected = true;
    }

    // Build list of new blocks to connect.
    std::vector<CBlockIndex*> vpindexToConnect;
    bool fContinue = true;
    int nHeight = pindexFork ? pindexFork->nHeight : -1;
    while (fContinue && nHeight != pindexMostWork->nHeight) {
        // Don't iterate the entire list of potential improvements toward the best tip, as we likely only need
        // a few blocks along the way.
        int nTargetHeight = std::min(nHeight + 32, pindexMostWork->nHeight);
        vpindexToConnect.clear();
        vpindexToConnect.reserve(nTargetHeight - nHeight);
        CBlockIndex *pindexIter = pindexMostWork->GetAncestor(nTargetHeight);
        while (pindexIter && pindexIter->nHeight != nHeight) {
            vpindexToConnect.push_back(pindexIter);
            pindexIter = pindexIter->pprev;
        }
        nHeight = nTargetHeight;

        // Connect new blocks.
        BOOST_REVERSE_FOREACH(CBlockIndex *pindexConnect, vpindexToConnect) {
            if (!ConnectTip(state, chainparams, pindexConnect, pindexConnect == pindexMostWork ? pblock : NULL, txConflicted, txChanged)) {
                if (state.IsInvalid()) {
                    // The block violates a consensus rule.
                    if (!state.CorruptionPossible())
                        InvalidChainFound(vpindexToConnect.back());
                    state = CValidationState();
                    fInvalidFound = true;
                    fContinue = false;
                    break;
                } else {
                    // A system error occurred (disk space, database error, ...).
                    return false;
                }
            } else {
                PruneBlockIndexCandidates();
                if (!pindexOldTip || chainActive.Tip()->nChainWork > pindexOldTip->nChainWork) {
                    // We're in a better position than we were. Return temporarily to release the lock.
                    fContinue = false;
                    break;
                }
            }
        }
    }

    if (fBlocksDisconnected) {
        mempool.removeForReorg(pcoinsTip, chainActive.Tip()->nHeight + 1, STANDARD_LOCKTIME_VERIFY_FLAGS);
        LimitMempoolSize(mempool, GetArg("-maxmempool", DEFAULT_MAX_MEMPOOL_SIZE) * 1000000, GetArg("-mempoolexpiry", DEFAULT_MEMPOOL_EXPIRY) * 60 * 60);
    }
    mempool.check(pcoinsTip);

    // Callbacks/notifications for a new best chain.
    if (fInvalidFound)
        CheckForkWarningConditionsOnNewFork(vpindexToConnect.back());
    else
        CheckForkWarningConditions();

    return true;
}

static void NotifyHeaderTip() {
    bool fNotify = false;
    bool fInitialBlockDownload = false;
    static CBlockIndex* pindexHeaderOld = NULL;
    CBlockIndex* pindexHeader = NULL;
    {
        LOCK(cs_main);
        if (!setBlockIndexCandidates.empty()) {
            pindexHeader = *setBlockIndexCandidates.rbegin();
        }
        if (pindexHeader != pindexHeaderOld) {
            fNotify = true;
            fInitialBlockDownload = IsInitialBlockDownload();
            pindexHeaderOld = pindexHeader;
        }
    }
    // Send block tip changed notifications without cs_main
    if (fNotify) {
        uiInterface.NotifyHeaderTip(fInitialBlockDownload, pindexHeader);
    }
}

/**
 * Make the best chain active, in multiple steps. The result is either failure
 * or an activated best chain. pblock is either NULL or a pointer to a block
 * that is already loaded (to avoid loading it again from disk).
 */
bool ActivateBestChain(CValidationState &state, const CChainParams& chainparams, const CBlock *pblock, CConnman* connman) {
    CBlockIndex *pindexMostWork = NULL;
    CBlockIndex *pindexNewTip = NULL;
    std::vector<std::tuple<CTransaction,CBlockIndex*,int>> txChanged;
    if (pblock)
        txChanged.reserve(pblock->vtx.size());
    do {
        txChanged.clear();
        boost::this_thread::interruption_point();
        if (ShutdownRequested())
            break;

        const CBlockIndex *pindexFork;
        std::list<CTransaction> txConflicted;
        bool fInitialDownload;
        int nNewHeight;
        {
            LOCK(cs_main);
            CBlockIndex *pindexOldTip = chainActive.Tip();
            if (pindexMostWork == NULL) {
                pindexMostWork = FindMostWorkChain();
            }

            // Whether we have anything to do at all.
            if (pindexMostWork == NULL || pindexMostWork == chainActive.Tip())
                return true;

            bool fInvalidFound = false;
            if (!ActivateBestChainStep(state, chainparams, pindexMostWork, pblock && pblock->GetHash() == pindexMostWork->GetBlockHash() ? pblock : NULL, fInvalidFound, txConflicted, txChanged))
                return false;

            if (fInvalidFound) {
                // Wipe cache, we may need another branch now.
                pindexMostWork = NULL;
            }
            pindexNewTip = chainActive.Tip();
            pindexFork = chainActive.FindFork(pindexOldTip);
            fInitialDownload = IsInitialBlockDownload();
            nNewHeight = chainActive.Height();
        }
        // When we reach this point, we switched to a new tip (stored in pindexNewTip).

        // Notifications/callbacks that can run without cs_main
        if(connman)
            connman->SetBestHeight(nNewHeight);

        // throw all transactions though the signal-interface
        // while _not_ holding the cs_main lock
        BOOST_FOREACH(const CTransaction &tx, txConflicted)
        {
            SyncWithWallets(tx, pindexNewTip);
        }
        // ... and about transactions that got confirmed:
        for(unsigned int i = 0; i < txChanged.size(); i++)
            SyncWithWallets(std::get<0>(txChanged[i]), std::get<1>(txChanged[i]), std::get<2>(txChanged[i]));

        // Always notify the UI if a new block tip was connected
        if (pindexFork != pindexNewTip) {
            uiInterface.NotifyBlockTip(fInitialDownload, pindexNewTip);

            if (!fInitialDownload) {
                // Find the hashes of all blocks that weren't previously in the best chain.
                std::vector<uint256> vHashes;
                CBlockIndex *pindexToAnnounce = pindexNewTip;
                while (pindexToAnnounce != pindexFork) {
                    vHashes.push_back(pindexToAnnounce->GetBlockHash());
                    pindexToAnnounce = pindexToAnnounce->pprev;
                    if (vHashes.size() == MAX_BLOCKS_TO_ANNOUNCE) {
                        // Limit announcements in case of a huge reorganization.
                        // Rely on the peer's synchronization mechanism in that case.
                        break;
                    }
                }
                // Relay inventory, but don't relay old inventory during initial block download.
                int nBlockEstimate = 0;
                if (fCheckpointsEnabled)
                    nBlockEstimate = Checkpoints::GetTotalBlocksEstimate(chainparams.Checkpoints());
                if(connman) {
                    connman->ForEachNode([nNewHeight, nBlockEstimate, &vHashes](CNode* pnode) {
                        if (nNewHeight > (pnode->nStartingHeight != -1 ? pnode->nStartingHeight - 2000 : nBlockEstimate)) {
                            BOOST_REVERSE_FOREACH(const uint256& hash, vHashes) {
                                pnode->PushBlockHash(hash);
                            }
                        }
                    });
                }
                // Notify external listeners about the new tip.
                if (!vHashes.empty()) {
                    GetMainSignals().UpdatedBlockTip(pindexNewTip);
                }
            }
        }
    } while (pindexNewTip != pindexMostWork);
    CheckBlockIndex(chainparams.GetConsensus());

    // Write changes periodically to disk, after relay.
    if (!FlushStateToDisk(state, FLUSH_STATE_PERIODIC)) {
        return false;
    }

    return true;
}

bool InvalidateBlock(CValidationState& state, const CChainParams& chainparams, CBlockIndex *pindex)
{
    AssertLockHeld(cs_main);

    // Mark the block itself as invalid.
    pindex->nStatus |= BLOCK_FAILED_VALID;
    setDirtyBlockIndex.insert(pindex);
    setBlockIndexCandidates.erase(pindex);

    while (chainActive.Contains(pindex)) {
        CBlockIndex *pindexWalk = chainActive.Tip();
        pindexWalk->nStatus |= BLOCK_FAILED_CHILD;
        setDirtyBlockIndex.insert(pindexWalk);
        setBlockIndexCandidates.erase(pindexWalk);
        // ActivateBestChain considers blocks already in chainActive
        // unconditionally valid already, so force disconnect away from it.
        if (!DisconnectTip(state, chainparams)) {
            mempool.removeForReorg(pcoinsTip, chainActive.Tip()->nHeight + 1, STANDARD_LOCKTIME_VERIFY_FLAGS);
            return false;
        }
    }

    LimitMempoolSize(mempool, GetArg("-maxmempool", DEFAULT_MAX_MEMPOOL_SIZE) * 1000000, GetArg("-mempoolexpiry", DEFAULT_MEMPOOL_EXPIRY) * 60 * 60);

    // The resulting new best tip may not be in setBlockIndexCandidates anymore, so
    // add it again.
    BlockMap::iterator it = mapBlockIndex.begin();
    while (it != mapBlockIndex.end()) {
        if (it->second->IsValid(BLOCK_VALID_TRANSACTIONS) && it->second->nChainTx && !setBlockIndexCandidates.value_comp()(it->second, chainActive.Tip())) {
            setBlockIndexCandidates.insert(it->second);
        }
        it++;
    }

    InvalidChainFound(pindex);
    mempool.removeForReorg(pcoinsTip, chainActive.Tip()->nHeight + 1, STANDARD_LOCKTIME_VERIFY_FLAGS);
    return true;
}

bool ResetBlockFailureFlags(CBlockIndex *pindex) {
    AssertLockHeld(cs_main);

    int nHeight = pindex->nHeight;

    // Remove the invalidity flag from this block and all its descendants.
    BlockMap::iterator it = mapBlockIndex.begin();
    while (it != mapBlockIndex.end()) {
        if (!it->second->IsValid() && it->second->GetAncestor(nHeight) == pindex) {
            it->second->nStatus &= ~BLOCK_FAILED_MASK;
            setDirtyBlockIndex.insert(it->second);
            if (it->second->IsValid(BLOCK_VALID_TRANSACTIONS) && it->second->nChainTx && setBlockIndexCandidates.value_comp()(chainActive.Tip(), it->second)) {
                setBlockIndexCandidates.insert(it->second);
            }
            if (it->second == pindexBestInvalid) {
                // Reset invalid block marker if it was pointing to one of those.
                pindexBestInvalid = NULL;
            }
        }
        it++;
    }

    // Remove the invalidity flag from all ancestors too.
    while (pindex != NULL) {
        if (pindex->nStatus & BLOCK_FAILED_MASK) {
            pindex->nStatus &= ~BLOCK_FAILED_MASK;
            setDirtyBlockIndex.insert(pindex);
        }
        pindex = pindex->pprev;
    }
    return true;
}

CBlockIndex* AddToBlockIndex(const CBlockHeader& block)
{
    // Check for duplicate
    uint256 hash = block.GetHash();
    BlockMap::iterator it = mapBlockIndex.find(hash);
    if (it != mapBlockIndex.end())
        return it->second;

    // Construct new block index object
    CBlockIndex* pindexNew = new CBlockIndex(block);
    assert(pindexNew);
    // We assign the sequence id to blocks only when the full data is available,
    // to avoid miners withholding blocks but broadcasting headers, to get a
    // competitive advantage.
    pindexNew->nSequenceId = 0;
    BlockMap::iterator mi = mapBlockIndex.insert(make_pair(hash, pindexNew)).first;
    pindexNew->phashBlock = &((*mi).first);
    BlockMap::iterator miPrev = mapBlockIndex.find(block.hashPrevBlock);
    if (miPrev != mapBlockIndex.end())
    {
        pindexNew->pprev = (*miPrev).second;
        pindexNew->nHeight = pindexNew->pprev->nHeight + 1;
        pindexNew->BuildSkip();
    }
    pindexNew->nChainWork = (pindexNew->pprev ? pindexNew->pprev->nChainWork : 0) + GetBlockProof(*pindexNew);
    pindexNew->RaiseValidity(BLOCK_VALID_TREE);
    if (pindexBestHeader == NULL || pindexBestHeader->nChainWork < pindexNew->nChainWork)
        pindexBestHeader = pindexNew;

    setDirtyBlockIndex.insert(pindexNew);

    return pindexNew;
}

/** Mark a block as having its data received and checked (up to BLOCK_VALID_TRANSACTIONS). */
bool ReceivedBlockTransactions(const CBlock &block, CValidationState& state, CBlockIndex *pindexNew, const CDiskBlockPos& pos)
{
    pindexNew->nTx = block.vtx.size();
    pindexNew->nChainTx = 0;
    pindexNew->nFile = pos.nFile;
    pindexNew->nDataPos = pos.nPos;
    pindexNew->nUndoPos = 0;
    pindexNew->nStatus |= BLOCK_HAVE_DATA;
    if (IsWitnessEnabled(pindexNew->pprev, Params().GetConsensus())) {
        pindexNew->nStatus |= BLOCK_OPT_WITNESS;
    }
    pindexNew->RaiseValidity(BLOCK_VALID_TRANSACTIONS);
    setDirtyBlockIndex.insert(pindexNew);

    if (pindexNew->pprev == NULL || pindexNew->pprev->nChainTx) {
        // If pindexNew is the genesis block or all parents are BLOCK_VALID_TRANSACTIONS.
        deque<CBlockIndex*> queue;
        queue.push_back(pindexNew);

        // Recursively process any descendant blocks that now may be eligible to be connected.
        while (!queue.empty()) {
            CBlockIndex *pindex = queue.front();
            queue.pop_front();
            pindex->nChainTx = (pindex->pprev ? pindex->pprev->nChainTx : 0) + pindex->nTx;
            {
                LOCK(cs_nBlockSequenceId);
                pindex->nSequenceId = nBlockSequenceId++;
            }
            if (chainActive.Tip() == NULL || !setBlockIndexCandidates.value_comp()(pindex, chainActive.Tip())) {
                setBlockIndexCandidates.insert(pindex);
            }
            std::pair<std::multimap<CBlockIndex*, CBlockIndex*>::iterator, std::multimap<CBlockIndex*, CBlockIndex*>::iterator> range = mapBlocksUnlinked.equal_range(pindex);
            while (range.first != range.second) {
                std::multimap<CBlockIndex*, CBlockIndex*>::iterator it = range.first;
                queue.push_back(it->second);
                range.first++;
                mapBlocksUnlinked.erase(it);
            }
        }
    } else {
        if (pindexNew->pprev && pindexNew->pprev->IsValid(BLOCK_VALID_TREE)) {
            mapBlocksUnlinked.insert(std::make_pair(pindexNew->pprev, pindexNew));
        }
    }

    return true;
}

bool FindBlockPos(CValidationState &state, CDiskBlockPos &pos, unsigned int nAddSize, unsigned int nHeight, uint64_t nTime, bool fKnown = false)
{
    LOCK(cs_LastBlockFile);

    unsigned int nFile = fKnown ? pos.nFile : nLastBlockFile;
    if (vinfoBlockFile.size() <= nFile) {
        vinfoBlockFile.resize(nFile + 1);
    }

    if (!fKnown) {
        while (vinfoBlockFile[nFile].nSize + nAddSize >= MAX_BLOCKFILE_SIZE) {
            nFile++;
            if (vinfoBlockFile.size() <= nFile) {
                vinfoBlockFile.resize(nFile + 1);
            }
        }
        pos.nFile = nFile;
        pos.nPos = vinfoBlockFile[nFile].nSize;
    }

    if ((int)nFile != nLastBlockFile) {
        if (!fKnown) {
            LogPrintf("Leaving block file %i: %s\n", nLastBlockFile, vinfoBlockFile[nLastBlockFile].ToString());
        }
        FlushBlockFile(!fKnown);
        nLastBlockFile = nFile;
    }

    vinfoBlockFile[nFile].AddBlock(nHeight, nTime);
    if (fKnown)
        vinfoBlockFile[nFile].nSize = std::max(pos.nPos + nAddSize, vinfoBlockFile[nFile].nSize);
    else
        vinfoBlockFile[nFile].nSize += nAddSize;

    if (!fKnown) {
        unsigned int nOldChunks = (pos.nPos + BLOCKFILE_CHUNK_SIZE - 1) / BLOCKFILE_CHUNK_SIZE;
        unsigned int nNewChunks = (vinfoBlockFile[nFile].nSize + BLOCKFILE_CHUNK_SIZE - 1) / BLOCKFILE_CHUNK_SIZE;
        if (nNewChunks > nOldChunks) {
            if (fPruneMode)
                fCheckForPruning = true;
            if (CheckDiskSpace(nNewChunks * BLOCKFILE_CHUNK_SIZE - pos.nPos)) {
                FILE *file = OpenBlockFile(pos);
                if (file) {
                    LogPrintf("Pre-allocating up to position 0x%x in blk%05u.dat\n", nNewChunks * BLOCKFILE_CHUNK_SIZE, pos.nFile);
                    AllocateFileRange(file, pos.nPos, nNewChunks * BLOCKFILE_CHUNK_SIZE - pos.nPos);
                    fclose(file);
                }
            }
            else
                return state.Error("out of disk space");
        }
    }

    setDirtyFileInfo.insert(nFile);
    return true;
}

bool FindUndoPos(CValidationState &state, int nFile, CDiskBlockPos &pos, unsigned int nAddSize)
{
    pos.nFile = nFile;

    LOCK(cs_LastBlockFile);

    unsigned int nNewSize;
    pos.nPos = vinfoBlockFile[nFile].nUndoSize;
    nNewSize = vinfoBlockFile[nFile].nUndoSize += nAddSize;
    setDirtyFileInfo.insert(nFile);

    unsigned int nOldChunks = (pos.nPos + UNDOFILE_CHUNK_SIZE - 1) / UNDOFILE_CHUNK_SIZE;
    unsigned int nNewChunks = (nNewSize + UNDOFILE_CHUNK_SIZE - 1) / UNDOFILE_CHUNK_SIZE;
    if (nNewChunks > nOldChunks) {
        if (fPruneMode)
            fCheckForPruning = true;
        if (CheckDiskSpace(nNewChunks * UNDOFILE_CHUNK_SIZE - pos.nPos)) {
            FILE *file = OpenUndoFile(pos);
            if (file) {
                LogPrintf("Pre-allocating up to position 0x%x in rev%05u.dat\n", nNewChunks * UNDOFILE_CHUNK_SIZE, pos.nFile);
                AllocateFileRange(file, pos.nPos, nNewChunks * UNDOFILE_CHUNK_SIZE - pos.nPos);
                fclose(file);
            }
        }
        else
            return state.Error("out of disk space");
    }

    return true;
}

bool CheckBlockHeader(const CBlockHeader& block, CValidationState& state, const Consensus::Params& consensusParams, bool fCheckPOW)
{
    // Check proof of work matches claimed amount
    if (fCheckPOW && !CheckProofOfWork(block.GetHash(), block.nBits, consensusParams))
        return state.DoS(50, false, REJECT_INVALID, "high-hash", false, "proof of work failed");

    return true;
}

bool CheckBlock(const CBlock& block, CValidationState& state, const Consensus::Params& consensusParams, bool fCheckPOW, bool fCheckMerkleRoot)
{
    // These are checks that are independent of context.

    if (block.fChecked)
        return true;

    // Check that the header is valid (particularly PoW).  This is mostly
    // redundant with the call in AcceptBlockHeader.
    if (!CheckBlockHeader(block, state, consensusParams, fCheckPOW))
        return false;

    // Check the merkle root.
    if (fCheckMerkleRoot) {
        bool mutated;
        uint256 hashMerkleRoot2 = BlockMerkleRoot(block, &mutated);
        if (block.hashMerkleRoot != hashMerkleRoot2)
            return state.DoS(100, false, REJECT_INVALID, "bad-txnmrklroot", true, "hashMerkleRoot mismatch");

        // Check for merkle tree malleability (CVE-2012-2459): repeating sequences
        // of transactions in a block without affecting the merkle root of a block,
        // while still invalidating it.
        if (mutated)
            return state.DoS(100, false, REJECT_INVALID, "bad-txns-duplicate", true, "duplicate transaction");
    }

    // All potential-corruption validation must be done before we do any
    // transaction validation, as otherwise we may mark the header as invalid
    // because we receive the wrong transactions for it.
    // Note that witness malleability is checked in ContextualCheckBlock, so no
    // checks that use witness data may be performed here.

    // Size limits
    if (block.vtx.empty() || block.vtx.size() > MAX_BLOCK_BASE_SIZE || ::GetSerializeSize(block, SER_NETWORK, PROTOCOL_VERSION | SERIALIZE_TRANSACTION_NO_WITNESS) > MAX_BLOCK_BASE_SIZE)
        return state.DoS(100, false, REJECT_INVALID, "bad-blk-length", false, "size limits failed");

    // First transaction must be coinbase, the rest must not be
    if (block.vtx.empty() || !block.vtx[0].IsCoinBase())
        return state.DoS(100, false, REJECT_INVALID, "bad-cb-missing", false, "first tx is not coinbase");
    for (unsigned int i = 1; i < block.vtx.size(); i++)
        if (block.vtx[i].IsCoinBase())
            return state.DoS(100, false, REJECT_INVALID, "bad-cb-multiple", false, "more than one coinbase");

    // Check transactions
    for (const auto& tx : block.vtx)
        if (!CheckTransaction(tx, state))
            return state.Invalid(false, state.GetRejectCode(), state.GetRejectReason(),
                                 strprintf("Transaction check failed (tx hash %s) %s", tx.GetHash().ToString(), state.GetDebugMessage()));

    unsigned int nSigOps = 0;
    for (const auto& tx : block.vtx)
    {
        nSigOps += GetLegacySigOpCount(tx);
    }
    if (nSigOps * WITNESS_SCALE_FACTOR > MAX_BLOCK_SIGOPS_COST)
        return state.DoS(100, false, REJECT_INVALID, "bad-blk-sigops", false, "out-of-bounds SigOpCount");

    if (fCheckPOW && fCheckMerkleRoot)
        block.fChecked = true;

    return true;
}

static bool CheckIndexAgainstCheckpoint(const CBlockIndex* pindexPrev, CValidationState& state, const CChainParams& chainparams, const uint256& hash)
{
    if (*pindexPrev->phashBlock == chainparams.GetConsensus().hashGenesisBlock)
        return true;

    int nHeight = pindexPrev->nHeight+1;
    // Don't accept any forks from the main chain prior to last checkpoint
    CBlockIndex* pcheckpoint = Checkpoints::GetLastCheckpoint(chainparams.Checkpoints());
    if (pcheckpoint && nHeight < pcheckpoint->nHeight)
        return state.DoS(100, error("%s: forked chain older than last checkpoint (height %d)", __func__, nHeight));

    return true;
}

bool IsWitnessEnabled(const CBlockIndex* pindexPrev, const Consensus::Params& params)
{
    LOCK(cs_main);
    return (VersionBitsState(pindexPrev, params, Consensus::DEPLOYMENT_SEGWIT, versionbitscache) == THRESHOLD_ACTIVE);
}

// Compute at which vout of the block's coinbase transaction the witness
// commitment occurs, or -1 if not found.
static int GetWitnessCommitmentIndex(const CBlock& block)
{
    int commitpos = -1;
    for (size_t o = 0; o < block.vtx[0].vout.size(); o++) {
        if (block.vtx[0].vout[o].scriptPubKey.size() >= 38 && block.vtx[0].vout[o].scriptPubKey[0] == OP_RETURN && block.vtx[0].vout[o].scriptPubKey[1] == 0x24 && block.vtx[0].vout[o].scriptPubKey[2] == 0xaa && block.vtx[0].vout[o].scriptPubKey[3] == 0x21 && block.vtx[0].vout[o].scriptPubKey[4] == 0xa9 && block.vtx[0].vout[o].scriptPubKey[5] == 0xed) {
            commitpos = o;
        }
    }
    return commitpos;
}

void UpdateUncommittedBlockStructures(CBlock& block, const CBlockIndex* pindexPrev, const Consensus::Params& consensusParams)
{
    int commitpos = GetWitnessCommitmentIndex(block);
    static const std::vector<unsigned char> nonce(32, 0x00);
    if (commitpos != -1 && IsWitnessEnabled(pindexPrev, consensusParams) && block.vtx[0].wit.IsEmpty()) {
        block.vtx[0].wit.vtxinwit.resize(1);
        block.vtx[0].wit.vtxinwit[0].scriptWitness.stack.resize(1);
        block.vtx[0].wit.vtxinwit[0].scriptWitness.stack[0] = nonce;
    }
}

std::vector<unsigned char> GenerateCoinbaseCommitment(CBlock& block, const CBlockIndex* pindexPrev, const Consensus::Params& consensusParams)
{
    std::vector<unsigned char> commitment;
    int commitpos = GetWitnessCommitmentIndex(block);
    bool fHaveWitness = false;
    for (size_t t = 1; t < block.vtx.size(); t++) {
        if (!block.vtx[t].wit.IsNull()) {
            fHaveWitness = true;
            break;
        }
    }
    std::vector<unsigned char> ret(32, 0x00);
    if (fHaveWitness && IsWitnessEnabled(pindexPrev, consensusParams)) {
        if (commitpos == -1) {
            uint256 witnessroot = BlockWitnessMerkleRoot(block, NULL);
            CHash256().Write(witnessroot.begin(), 32).Write(&ret[0], 32).Finalize(witnessroot.begin());
            CTxOut out;
            out.nValue = 0;
            out.scriptPubKey.resize(38);
            out.scriptPubKey[0] = OP_RETURN;
            out.scriptPubKey[1] = 0x24;
            out.scriptPubKey[2] = 0xaa;
            out.scriptPubKey[3] = 0x21;
            out.scriptPubKey[4] = 0xa9;
            out.scriptPubKey[5] = 0xed;
            memcpy(&out.scriptPubKey[6], witnessroot.begin(), 32);
            commitment = std::vector<unsigned char>(out.scriptPubKey.begin(), out.scriptPubKey.end());
            const_cast<std::vector<CTxOut>*>(&block.vtx[0].vout)->push_back(out);
            block.vtx[0].UpdateHash();
        }
    }
    UpdateUncommittedBlockStructures(block, pindexPrev, consensusParams);
    return commitment;
}

bool ContextualCheckBlockHeader(const CBlockHeader& block, CValidationState& state, const Consensus::Params& consensusParams, const CBlockIndex* pindexPrev, int64_t nAdjustedTime)
{
    const int nHeight = pindexPrev == NULL ? 0 : pindexPrev->nHeight + 1;
    // Check proof of work
    if (block.nBits != GetNextWorkRequired(pindexPrev, &block, consensusParams))
        return state.DoS(100, false, REJECT_INVALID, "bad-diffbits", false, "incorrect proof of work");

    // Check timestamp against prev
    if (block.GetBlockTime() <= pindexPrev->GetMedianTimePast())
        return state.Invalid(false, REJECT_INVALID, "time-too-old", "block's timestamp is too early");

    // Check timestamp
    if (block.GetBlockTime() > nAdjustedTime + 2 * 60 * 60)
        return state.Invalid(false, REJECT_INVALID, "time-too-new", "block timestamp too far in the future");

    // Reject outdated version blocks when 95% (75% on testnet) of the network has upgraded:
    // check for version 2, 3 and 4 upgrades
    if((block.nVersion < 2 && nHeight >= consensusParams.BIP34Height) ||
       (block.nVersion < 3 && nHeight >= consensusParams.BIP66Height) ||
       (block.nVersion < 4 && nHeight >= consensusParams.BIP65Height))
            return state.Invalid(false, REJECT_OBSOLETE, strprintf("bad-version(0x%08x)", block.nVersion),
                                 strprintf("rejected nVersion=0x%08x block", block.nVersion));

    return true;
}

bool ContextualCheckBlock(const CBlock& block, CValidationState& state, const Consensus::Params& consensusParams, const CBlockIndex* pindexPrev)
{
    const int nHeight = pindexPrev == NULL ? 0 : pindexPrev->nHeight + 1;

    // Start enforcing BIP113 (Median Time Past) using versionbits logic.
    int nLockTimeFlags = 0;
    if (VersionBitsState(pindexPrev, consensusParams, Consensus::DEPLOYMENT_CSV, versionbitscache) == THRESHOLD_ACTIVE) {
        nLockTimeFlags |= LOCKTIME_MEDIAN_TIME_PAST;
    }

    int64_t nLockTimeCutoff = (nLockTimeFlags & LOCKTIME_MEDIAN_TIME_PAST)
                              ? pindexPrev->GetMedianTimePast()
                              : block.GetBlockTime();

    // Check that all transactions are finalized
    for (const auto& tx : block.vtx) {
        if (!IsFinalTx(tx, nHeight, nLockTimeCutoff)) {
            return state.DoS(10, false, REJECT_INVALID, "bad-txns-nonfinal", false, "non-final transaction");
        }
    }

    // Enforce rule that the coinbase starts with serialized block height
    if (nHeight >= consensusParams.BIP34Height)
    {
        CScript expect = CScript() << nHeight;
        if (block.vtx[0].vin[0].scriptSig.size() < expect.size() ||
            !std::equal(expect.begin(), expect.end(), block.vtx[0].vin[0].scriptSig.begin())) {
            return state.DoS(100, false, REJECT_INVALID, "bad-cb-height", false, "block height mismatch in coinbase");
        }
    }

    // Validation for witness commitments.
    // * We compute the witness hash (which is the hash including witnesses) of all the block's transactions, except the
    //   coinbase (where 0x0000....0000 is used instead).
    // * The coinbase scriptWitness is a stack of a single 32-byte vector, containing a witness nonce (unconstrained).
    // * We build a merkle tree with all those witness hashes as leaves (similar to the hashMerkleRoot in the block header).
    // * There must be at least one output whose scriptPubKey is a single 36-byte push, the first 4 bytes of which are
    //   {0xaa, 0x21, 0xa9, 0xed}, and the following 32 bytes are SHA256^2(witness root, witness nonce). In case there are
    //   multiple, the last one is used.
    bool fHaveWitness = false;
    if (VersionBitsState(pindexPrev, consensusParams, Consensus::DEPLOYMENT_SEGWIT, versionbitscache) == THRESHOLD_ACTIVE) {
        int commitpos = GetWitnessCommitmentIndex(block);
        if (commitpos != -1) {
            bool malleated = false;
            uint256 hashWitness = BlockWitnessMerkleRoot(block, &malleated);
            // The malleation check is ignored; as the transaction tree itself
            // already does not permit it, it is impossible to trigger in the
            // witness tree.
            if (block.vtx[0].wit.vtxinwit.size() != 1 || block.vtx[0].wit.vtxinwit[0].scriptWitness.stack.size() != 1 || block.vtx[0].wit.vtxinwit[0].scriptWitness.stack[0].size() != 32) {
                return state.DoS(100, false, REJECT_INVALID, "bad-witness-nonce-size", true, strprintf("%s : invalid witness nonce size", __func__));
            }
            CHash256().Write(hashWitness.begin(), 32).Write(&block.vtx[0].wit.vtxinwit[0].scriptWitness.stack[0][0], 32).Finalize(hashWitness.begin());
            if (memcmp(hashWitness.begin(), &block.vtx[0].vout[commitpos].scriptPubKey[6], 32)) {
                return state.DoS(100, false, REJECT_INVALID, "bad-witness-merkle-match", true, strprintf("%s : witness merkle commitment mismatch", __func__));
            }
            fHaveWitness = true;
        }
    }

    // No witness data is allowed in blocks that don't commit to witness data, as this would otherwise leave room for spam
    if (!fHaveWitness) {
        for (size_t i = 0; i < block.vtx.size(); i++) {
            if (!block.vtx[i].wit.IsNull()) {
                return state.DoS(100, false, REJECT_INVALID, "unexpected-witness", true, strprintf("%s : unexpected witness data found", __func__));
            }
        }
    }

    // After the coinbase witness nonce and commitment are verified,
    // we can check if the block weight passes (before we've checked the
    // coinbase witness, it would be possible for the weight to be too
    // large by filling up the coinbase witness, which doesn't change
    // the block hash, so we couldn't mark the block as permanently
    // failed).
    if (GetBlockWeight(block) > MAX_BLOCK_WEIGHT) {
        return state.DoS(100, false, REJECT_INVALID, "bad-blk-weight", false, strprintf("%s : weight limit failed", __func__));
    }

    return true;
}

static bool AcceptBlockHeader(const CBlockHeader& block, CValidationState& state, const CChainParams& chainparams, CBlockIndex** ppindex=NULL)
{
    AssertLockHeld(cs_main);
    // Check for duplicate
    uint256 hash = block.GetHash();
    BlockMap::iterator miSelf = mapBlockIndex.find(hash);
    CBlockIndex *pindex = NULL;
    if (hash != chainparams.GetConsensus().hashGenesisBlock) {

        if (miSelf != mapBlockIndex.end()) {
            // Block header is already known.
            pindex = miSelf->second;
            if (ppindex)
                *ppindex = pindex;
            if (pindex->nStatus & BLOCK_FAILED_MASK)
                return state.Invalid(error("%s: block %s is marked invalid", __func__, hash.ToString()), 0, "duplicate");
            return true;
        }

        if (!CheckBlockHeader(block, state, chainparams.GetConsensus()))
            return error("%s: Consensus::CheckBlockHeader: %s, %s", __func__, hash.ToString(), FormatStateMessage(state));

        // Get prev block index
        CBlockIndex* pindexPrev = NULL;
        BlockMap::iterator mi = mapBlockIndex.find(block.hashPrevBlock);
        if (mi == mapBlockIndex.end())
            return state.DoS(10, error("%s: prev block not found", __func__), 0, "bad-prevblk");
        pindexPrev = (*mi).second;
        if (pindexPrev->nStatus & BLOCK_FAILED_MASK)
            return state.DoS(100, error("%s: prev block invalid", __func__), REJECT_INVALID, "bad-prevblk");

        assert(pindexPrev);
        if (fCheckpointsEnabled && !CheckIndexAgainstCheckpoint(pindexPrev, state, chainparams, hash))
            return error("%s: CheckIndexAgainstCheckpoint(): %s", __func__, state.GetRejectReason().c_str());

        if (!ContextualCheckBlockHeader(block, state, chainparams.GetConsensus(), pindexPrev, GetAdjustedTime()))
            return error("%s: Consensus::ContextualCheckBlockHeader: %s, %s", __func__, hash.ToString(), FormatStateMessage(state));
    }
    if (pindex == NULL)
        pindex = AddToBlockIndex(block);

    if (ppindex)
        *ppindex = pindex;

    return true;
}

bool AcceptBlockHeader(const CBlockHeader &block, CValidationState& state, CBlockIndex** ppindex)
{
    return AcceptBlockHeader(block, state, Params(), ppindex);
}

/** Store block on disk. If dbp is non-NULL, the file is known to already reside on disk */
static bool AcceptBlock(const CBlock& block, CValidationState& state, const CChainParams& chainparams, CBlockIndex** ppindex, bool fRequested, const CDiskBlockPos* dbp, bool* fNewBlock)
{
    if (fNewBlock) *fNewBlock = false;
    AssertLockHeld(cs_main);

    CBlockIndex *pindexDummy = NULL;
    CBlockIndex *&pindex = ppindex ? *ppindex : pindexDummy;

    if (!AcceptBlockHeader(block, state, chainparams, &pindex))
        return false;

    // Try to process all requested blocks that we don't have, but only
    // process an unrequested block if it's new and has enough work to
    // advance our tip, and isn't too many blocks ahead.
    bool fAlreadyHave = pindex->nStatus & BLOCK_HAVE_DATA;
    bool fHasMoreWork = (chainActive.Tip() ? pindex->nChainWork > chainActive.Tip()->nChainWork : true);
    // Blocks that are too out-of-order needlessly limit the effectiveness of
    // pruning, because pruning will not delete block files that contain any
    // blocks which are too close in height to the tip.  Apply this test
    // regardless of whether pruning is enabled; it should generally be safe to
    // not process unrequested blocks.
    bool fTooFarAhead = (pindex->nHeight > int(chainActive.Height() + MIN_BLOCKS_TO_KEEP));

    // TODO: deal better with return value and error conditions for duplicate
    // and unrequested blocks.
    if (fAlreadyHave) return true;
    if (!fRequested) {  // If we didn't ask for it:
        if (pindex->nTx != 0) return true;  // This is a previously-processed block that was pruned
        if (!fHasMoreWork) return true;     // Don't process less-work chains
        if (fTooFarAhead) return true;      // Block height is too high
    }
    if (fNewBlock) *fNewBlock = true;

    if (!CheckBlock(block, state, chainparams.GetConsensus(), GetAdjustedTime()) ||
        !ContextualCheckBlock(block, state, chainparams.GetConsensus(), pindex->pprev)) {
        if (state.IsInvalid() && !state.CorruptionPossible()) {
            pindex->nStatus |= BLOCK_FAILED_VALID;
            setDirtyBlockIndex.insert(pindex);
        }
        return error("%s: %s", __func__, FormatStateMessage(state));
    }

    int nHeight = pindex->nHeight;

    // Write block to history file
    try {
        unsigned int nBlockSize = ::GetSerializeSize(block, SER_DISK, CLIENT_VERSION);
        CDiskBlockPos blockPos;
        if (dbp != NULL)
            blockPos = *dbp;
        if (!FindBlockPos(state, blockPos, nBlockSize+8, nHeight, block.GetBlockTime(), dbp != NULL))
            return error("AcceptBlock(): FindBlockPos failed");
        if (dbp == NULL)
            if (!WriteBlockToDisk(block, blockPos, chainparams.MessageStart()))
                AbortNode(state, "Failed to write block");
        if (!ReceivedBlockTransactions(block, state, pindex, blockPos))
            return error("AcceptBlock(): ReceivedBlockTransactions failed");
    } catch (const std::runtime_error& e) {
        return AbortNode(state, std::string("System error: ") + e.what());
    }

    if (fCheckForPruning)
        FlushStateToDisk(state, FLUSH_STATE_NONE); // we just allocated more disk space for block files

    return true;
}

<<<<<<< HEAD
bool AcceptBlock(const CBlock& block, CValidationState& state, CBlockIndex** ppindex, bool fRequested, CDiskBlockPos* dbp)
{
    return AcceptBlock(block, state, Params(), ppindex, fRequested, dbp, NULL);
}

bool ProcessNewBlock(CValidationState& state, const CChainParams& chainparams, CNode* pfrom, const CBlock* pblock, bool fForceProcessing, const CDiskBlockPos* dbp)
=======
bool ProcessNewBlock(CValidationState& state, const CChainParams& chainparams, CNode* pfrom, const CBlock* pblock, bool fForceProcessing, const CDiskBlockPos* dbp, CConnman* connman)
>>>>>>> 702e6e05
{
    {
        LOCK(cs_main);
        bool fRequested = MarkBlockAsReceived(pblock->GetHash());
        fRequested |= fForceProcessing;

        // Store to disk
        CBlockIndex *pindex = NULL;
        bool fNewBlock = false;
        bool ret = AcceptBlock(*pblock, state, chainparams, &pindex, fRequested, dbp, &fNewBlock);
        if (pindex && pfrom) {
            mapBlockSource[pindex->GetBlockHash()] = pfrom->GetId();
            if (fNewBlock) pfrom->nLastBlockTime = GetTime();
        }
        CheckBlockIndex(chainparams.GetConsensus());
        if (!ret)
            return error("%s: AcceptBlock FAILED", __func__);
    }

    NotifyHeaderTip();

    if (!ActivateBestChain(state, chainparams, pblock, connman))
        return error("%s: ActivateBestChain failed", __func__);

    return true;
}

bool static AlreadyHave(const CInv& inv);

// For simulations -- replicate the transaction processing done
// in the message processing off the network.
void ProcessTransaction(CTransaction &tx)
{
    deque<COutPoint> vWorkQueue;
    vector<uint256> vEraseQueue;

    CInv inv(MSG_TX, tx.GetHash());
    LOCK(cs_main);

    bool fMissingInputs = false;
    CValidationState state;
    if (!AlreadyHave(inv) && AcceptToMemoryPool(mempool, state, tx, true, &fMissingInputs)) {
        mempool.check(pcoinsTip);
        for (unsigned int i=0; i<tx.vout.size(); i++) {
            vWorkQueue.emplace_back(inv.hash, i);
        }

        LogPrint("mempool", "AcceptToMemoryPool: accepted %s (poolsz %u txn, %u kB)\n",
                tx.GetHash().ToString(),
                mempool.size(), mempool.DynamicMemoryUsage() / 1000);

        // Recursively process any orphan transactions that depended on this one
        while (!vWorkQueue.empty()) {
            auto itByPrev = mapOrphanTransactionsByPrev.find(vWorkQueue.front());
            vWorkQueue.pop_front();
            if (itByPrev == mapOrphanTransactionsByPrev.end())
                continue;
            for (auto mi = itByPrev->second.begin();
                 mi != itByPrev->second.end();
                 ++mi)
            {
                const CTransaction& orphanTx = (*mi)->second.tx;
                const uint256& orphanHash = orphanTx.GetHash();
                bool fMissingInputs2 = false;
                // Use a dummy CValidationState so someone can't setup nodes to counter-DoS based on orphan
                // resolution (that is, feeding people an invalid transaction based on LegitTxX in order to get
                // anyone relaying LegitTxX banned)
                CValidationState stateDummy;

                if (AcceptToMemoryPool(mempool, stateDummy, orphanTx, true, &fMissingInputs2))
                {
                    LogPrint("processtx", "   accepted orphan tx %s\n", orphanHash.ToString());
                    for (unsigned int i = 0; i < orphanTx.vout.size(); i++) {
                        vWorkQueue.emplace_back(orphanHash, i);
                    }
                    vEraseQueue.push_back(orphanHash);
                }
                else if (!fMissingInputs2)
                {
                    int nDos = 0;
                    if (stateDummy.IsInvalid(nDos) && nDos > 0 && (!state.CorruptionPossible()))
                    {
                        LogPrint("mempool", "   invalid orphan tx %s\n", orphanHash.ToString());
                    }
                    // Has inputs but not accepted to mempool
                    // Probably non-standard or insufficient fee/priority
                    LogPrint("mempool", "   removed orphan tx %s\n", orphanHash.ToString());
                    vEraseQueue.push_back(orphanHash);
                    if (!stateDummy.CorruptionPossible()) {
                        assert(recentRejects);
                        recentRejects->insert(orphanHash);
                    }
                }
                mempool.check(pcoinsTip);
            }
        }
        BOOST_FOREACH(uint256 hash, vEraseQueue)
            EraseOrphanTx(hash);
    } else if (fMissingInputs) {
        bool fRejectedParents = false; // It may be the case that the orphans parents have all been rejected
        BOOST_FOREACH(const CTxIn& txin, tx.vin) {
            if (recentRejects->contains(txin.prevout.hash)) {
                fRejectedParents = true;
                break;
            }
        }
        if (!fRejectedParents) {
            AddOrphanTx(tx, 1234321); // hopefully a random unique value for the simulator to use
                                      // (note: there shouldn't be any CNode's in use in sim)
            unsigned int nMaxOrphanTx = (unsigned int)std::max((int64_t)0, GetArg("-maxorphantx", DEFAULT_MAX_ORPHAN_TRANSACTIONS));
            unsigned int nEvicted = LimitOrphanTxSize(nMaxOrphanTx);
            if (nEvicted > 0)
                LogPrint("orphan", "mapOrphan overflow, removed %u tx\n", nEvicted);
        } else {
            LogPrint("mempool", "not keeping orphan with rejected parents %s\n",tx.GetHash().ToString());
        }
    } else {
        if (!state.CorruptionPossible()) {
            assert(recentRejects);
            recentRejects->insert(tx.GetHash());
        }
        LogPrint("mempool", "%s was not accepted into the memory pool: %s\n", tx.GetHash().ToString(),
                FormatStateMessage(state));
    }
    FlushStateToDisk(state, FLUSH_STATE_PERIODIC);
}

bool TestBlockValidity(CValidationState& state, const CChainParams& chainparams, const CBlock& block, CBlockIndex* pindexPrev, bool fCheckPOW, bool fCheckMerkleRoot)
{
    AssertLockHeld(cs_main);
    assert(pindexPrev && pindexPrev == chainActive.Tip());
    if (fCheckpointsEnabled && !CheckIndexAgainstCheckpoint(pindexPrev, state, chainparams, block.GetHash()))
        return error("%s: CheckIndexAgainstCheckpoint(): %s", __func__, state.GetRejectReason().c_str());

    CCoinsViewCache viewNew(pcoinsTip);
    CBlockIndex indexDummy(block);
    indexDummy.pprev = pindexPrev;
    indexDummy.nHeight = pindexPrev->nHeight + 1;

    // NOTE: CheckBlockHeader is called by CheckBlock
    if (!ContextualCheckBlockHeader(block, state, chainparams.GetConsensus(), pindexPrev, GetAdjustedTime()))
        return error("%s: Consensus::ContextualCheckBlockHeader: %s", __func__, FormatStateMessage(state));
    if (!CheckBlock(block, state, chainparams.GetConsensus(), fCheckPOW, fCheckMerkleRoot))
        return error("%s: Consensus::CheckBlock: %s", __func__, FormatStateMessage(state));
    if (!ContextualCheckBlock(block, state, chainparams.GetConsensus(), pindexPrev))
        return error("%s: Consensus::ContextualCheckBlock: %s", __func__, FormatStateMessage(state));
    if (!ConnectBlock(block, state, &indexDummy, viewNew, chainparams, true))
        return false;
    assert(state.IsValid());

    return true;
}

/**
 * BLOCK PRUNING CODE
 */

/* Calculate the amount of disk space the block & undo files currently use */
uint64_t CalculateCurrentUsage()
{
    uint64_t retval = 0;
    BOOST_FOREACH(const CBlockFileInfo &file, vinfoBlockFile) {
        retval += file.nSize + file.nUndoSize;
    }
    return retval;
}

/* Prune a block file (modify associated database entries)*/
void PruneOneBlockFile(const int fileNumber)
{
    for (BlockMap::iterator it = mapBlockIndex.begin(); it != mapBlockIndex.end(); ++it) {
        CBlockIndex* pindex = it->second;
        if (pindex->nFile == fileNumber) {
            pindex->nStatus &= ~BLOCK_HAVE_DATA;
            pindex->nStatus &= ~BLOCK_HAVE_UNDO;
            pindex->nFile = 0;
            pindex->nDataPos = 0;
            pindex->nUndoPos = 0;
            setDirtyBlockIndex.insert(pindex);

            // Prune from mapBlocksUnlinked -- any block we prune would have
            // to be downloaded again in order to consider its chain, at which
            // point it would be considered as a candidate for
            // mapBlocksUnlinked or setBlockIndexCandidates.
            std::pair<std::multimap<CBlockIndex*, CBlockIndex*>::iterator, std::multimap<CBlockIndex*, CBlockIndex*>::iterator> range = mapBlocksUnlinked.equal_range(pindex->pprev);
            while (range.first != range.second) {
                std::multimap<CBlockIndex *, CBlockIndex *>::iterator it = range.first;
                range.first++;
                if (it->second == pindex) {
                    mapBlocksUnlinked.erase(it);
                }
            }
        }
    }

    vinfoBlockFile[fileNumber].SetNull();
    setDirtyFileInfo.insert(fileNumber);
}


void UnlinkPrunedFiles(std::set<int>& setFilesToPrune)
{
    for (set<int>::iterator it = setFilesToPrune.begin(); it != setFilesToPrune.end(); ++it) {
        CDiskBlockPos pos(*it, 0);
        boost::filesystem::remove(GetBlockPosFilename(pos, "blk"));
        boost::filesystem::remove(GetBlockPosFilename(pos, "rev"));
        LogPrintf("Prune: %s deleted blk/rev (%05u)\n", __func__, *it);
    }
}

/* Calculate the block/rev files that should be deleted to remain under target*/
void FindFilesToPrune(std::set<int>& setFilesToPrune, uint64_t nPruneAfterHeight)
{
    LOCK2(cs_main, cs_LastBlockFile);
    if (chainActive.Tip() == NULL || nPruneTarget == 0) {
        return;
    }
    if ((uint64_t)chainActive.Tip()->nHeight <= nPruneAfterHeight) {
        return;
    }

    unsigned int nLastBlockWeCanPrune = chainActive.Tip()->nHeight - MIN_BLOCKS_TO_KEEP;
    uint64_t nCurrentUsage = CalculateCurrentUsage();
    // We don't check to prune until after we've allocated new space for files
    // So we should leave a buffer under our target to account for another allocation
    // before the next pruning.
    uint64_t nBuffer = BLOCKFILE_CHUNK_SIZE + UNDOFILE_CHUNK_SIZE;
    uint64_t nBytesToPrune;
    int count=0;

    if (nCurrentUsage + nBuffer >= nPruneTarget) {
        for (int fileNumber = 0; fileNumber < nLastBlockFile; fileNumber++) {
            nBytesToPrune = vinfoBlockFile[fileNumber].nSize + vinfoBlockFile[fileNumber].nUndoSize;

            if (vinfoBlockFile[fileNumber].nSize == 0)
                continue;

            if (nCurrentUsage + nBuffer < nPruneTarget)  // are we below our target?
                break;

            // don't prune files that could have a block within MIN_BLOCKS_TO_KEEP of the main chain's tip but keep scanning
            if (vinfoBlockFile[fileNumber].nHeightLast > nLastBlockWeCanPrune)
                continue;

            PruneOneBlockFile(fileNumber);
            // Queue up the files for removal
            setFilesToPrune.insert(fileNumber);
            nCurrentUsage -= nBytesToPrune;
            count++;
        }
    }

    LogPrint("prune", "Prune: target=%dMiB actual=%dMiB diff=%dMiB max_prune_height=%d removed %d blk/rev pairs\n",
           nPruneTarget/1024/1024, nCurrentUsage/1024/1024,
           ((int64_t)nPruneTarget - (int64_t)nCurrentUsage)/1024/1024,
           nLastBlockWeCanPrune, count);
}

bool CheckDiskSpace(uint64_t nAdditionalBytes)
{
    uint64_t nFreeBytesAvailable = boost::filesystem::space(GetDataDir()).available;

    // Check for nMinDiskSpace bytes (currently 50MB)
    if (nFreeBytesAvailable < nMinDiskSpace + nAdditionalBytes)
        return AbortNode("Disk space is low!", _("Error: Disk space is low!"));

    return true;
}

FILE* OpenDiskFile(const CDiskBlockPos &pos, const char *prefix, bool fReadOnly)
{
    if (pos.IsNull())
        return NULL;
    boost::filesystem::path path = GetBlockPosFilename(pos, prefix);
    boost::filesystem::create_directories(path.parent_path());
    FILE* file = fopen(path.string().c_str(), "rb+");
    if (!file && !fReadOnly)
        file = fopen(path.string().c_str(), "wb+");
    if (!file) {
        LogPrintf("Unable to open file %s\n", path.string());
        return NULL;
    }
    if (pos.nPos) {
        if (fseek(file, pos.nPos, SEEK_SET)) {
            LogPrintf("Unable to seek to position %u of %s\n", pos.nPos, path.string());
            fclose(file);
            return NULL;
        }
    }
    return file;
}

FILE* OpenBlockFile(const CDiskBlockPos &pos, bool fReadOnly) {
    return OpenDiskFile(pos, "blk", fReadOnly);
}

FILE* OpenUndoFile(const CDiskBlockPos &pos, bool fReadOnly) {
    return OpenDiskFile(pos, "rev", fReadOnly);
}

boost::filesystem::path GetBlockPosFilename(const CDiskBlockPos &pos, const char *prefix)
{
    return GetDataDir() / "blocks" / strprintf("%s%05u.dat", prefix, pos.nFile);
}

CBlockIndex * InsertBlockIndex(uint256 hash)
{
    if (hash.IsNull())
        return NULL;

    // Return existing
    BlockMap::iterator mi = mapBlockIndex.find(hash);
    if (mi != mapBlockIndex.end())
        return (*mi).second;

    // Create new
    CBlockIndex* pindexNew = new CBlockIndex();
    if (!pindexNew)
        throw runtime_error(std::string(__func__) + ": new CBlockIndex failed");
    mi = mapBlockIndex.insert(make_pair(hash, pindexNew)).first;
    pindexNew->phashBlock = &((*mi).first);

    return pindexNew;
}

bool static LoadBlockIndexDB()
{
    const CChainParams& chainparams = Params();
    if (!pblocktree->LoadBlockIndexGuts(InsertBlockIndex))
        return false;

    boost::this_thread::interruption_point();

    // Calculate nChainWork
    vector<pair<int, CBlockIndex*> > vSortedByHeight;
    vSortedByHeight.reserve(mapBlockIndex.size());
    BOOST_FOREACH(const PAIRTYPE(uint256, CBlockIndex*)& item, mapBlockIndex)
    {
        CBlockIndex* pindex = item.second;
        vSortedByHeight.push_back(make_pair(pindex->nHeight, pindex));
    }
    sort(vSortedByHeight.begin(), vSortedByHeight.end());
    BOOST_FOREACH(const PAIRTYPE(int, CBlockIndex*)& item, vSortedByHeight)
    {
        CBlockIndex* pindex = item.second;
        pindex->nChainWork = (pindex->pprev ? pindex->pprev->nChainWork : 0) + GetBlockProof(*pindex);
        // We can link the chain of blocks for which we've received transactions at some point.
        // Pruned nodes may have deleted the block.
        if (pindex->nTx > 0) {
            if (pindex->pprev) {
                if (pindex->pprev->nChainTx) {
                    pindex->nChainTx = pindex->pprev->nChainTx + pindex->nTx;
                } else {
                    pindex->nChainTx = 0;
                    mapBlocksUnlinked.insert(std::make_pair(pindex->pprev, pindex));
                }
            } else {
                pindex->nChainTx = pindex->nTx;
            }
        }
        if (pindex->IsValid(BLOCK_VALID_TRANSACTIONS) && (pindex->nChainTx || pindex->pprev == NULL))
            setBlockIndexCandidates.insert(pindex);
        if (pindex->nStatus & BLOCK_FAILED_MASK && (!pindexBestInvalid || pindex->nChainWork > pindexBestInvalid->nChainWork))
            pindexBestInvalid = pindex;
        if (pindex->pprev)
            pindex->BuildSkip();
        if (pindex->IsValid(BLOCK_VALID_TREE) && (pindexBestHeader == NULL || CBlockIndexWorkComparator()(pindexBestHeader, pindex)))
            pindexBestHeader = pindex;
    }

    // Load block file info
    pblocktree->ReadLastBlockFile(nLastBlockFile);
    vinfoBlockFile.resize(nLastBlockFile + 1);
    LogPrintf("%s: last block file = %i\n", __func__, nLastBlockFile);
    for (int nFile = 0; nFile <= nLastBlockFile; nFile++) {
        pblocktree->ReadBlockFileInfo(nFile, vinfoBlockFile[nFile]);
    }
    LogPrintf("%s: last block file info: %s\n", __func__, vinfoBlockFile[nLastBlockFile].ToString());
    for (int nFile = nLastBlockFile + 1; true; nFile++) {
        CBlockFileInfo info;
        if (pblocktree->ReadBlockFileInfo(nFile, info)) {
            vinfoBlockFile.push_back(info);
        } else {
            break;
        }
    }

    // Check presence of blk files
    LogPrintf("Checking all blk files are present...\n");
    set<int> setBlkDataFiles;
    BOOST_FOREACH(const PAIRTYPE(uint256, CBlockIndex*)& item, mapBlockIndex)
    {
        CBlockIndex* pindex = item.second;
        if (pindex->nStatus & BLOCK_HAVE_DATA) {
            setBlkDataFiles.insert(pindex->nFile);
        }
    }
    for (std::set<int>::iterator it = setBlkDataFiles.begin(); it != setBlkDataFiles.end(); it++)
    {
        CDiskBlockPos pos(*it, 0);
        if (CAutoFile(OpenBlockFile(pos, true), SER_DISK, CLIENT_VERSION).IsNull()) {
            return false;
        }
    }

    // Check whether we have ever pruned block & undo files
    pblocktree->ReadFlag("prunedblockfiles", fHavePruned);
    if (fHavePruned)
        LogPrintf("LoadBlockIndexDB(): Block files have previously been pruned\n");

    // Check whether we need to continue reindexing
    bool fReindexing = false;
    pblocktree->ReadReindexing(fReindexing);
    fReindex |= fReindexing;

    // Check whether we have a transaction index
    pblocktree->ReadFlag("txindex", fTxIndex);
    LogPrintf("%s: transaction index %s\n", __func__, fTxIndex ? "enabled" : "disabled");

    // Load pointer to end of best chain
    BlockMap::iterator it = mapBlockIndex.find(pcoinsTip->GetBestBlock());
    if (it == mapBlockIndex.end())
        return true;
    chainActive.SetTip(it->second);

    PruneBlockIndexCandidates();

    LogPrintf("%s: hashBestChain=%s height=%d date=%s progress=%f\n", __func__,
        chainActive.Tip()->GetBlockHash().ToString(), chainActive.Height(),
        DateTimeStrFormat("%Y-%m-%d %H:%M:%S", chainActive.Tip()->GetBlockTime()),
        Checkpoints::GuessVerificationProgress(chainparams.Checkpoints(), chainActive.Tip()));

    return true;
}

CVerifyDB::CVerifyDB()
{
    uiInterface.ShowProgress(_("Verifying blocks..."), 0);
}

CVerifyDB::~CVerifyDB()
{
    uiInterface.ShowProgress("", 100);
}

bool CVerifyDB::VerifyDB(const CChainParams& chainparams, CCoinsView *coinsview, int nCheckLevel, int nCheckDepth)
{
    LOCK(cs_main);
    if (chainActive.Tip() == NULL || chainActive.Tip()->pprev == NULL)
        return true;

    // Verify blocks in the best chain
    if (nCheckDepth <= 0)
        nCheckDepth = 1000000000; // suffices until the year 19000
    if (nCheckDepth > chainActive.Height())
        nCheckDepth = chainActive.Height();
    nCheckLevel = std::max(0, std::min(4, nCheckLevel));
    LogPrintf("Verifying last %i blocks at level %i\n", nCheckDepth, nCheckLevel);
    CCoinsViewCache coins(coinsview);
    CBlockIndex* pindexState = chainActive.Tip();
    CBlockIndex* pindexFailure = NULL;
    int nGoodTransactions = 0;
    CValidationState state;
    int reportDone = 0;
    LogPrintf("[0%%]...");
    for (CBlockIndex* pindex = chainActive.Tip(); pindex && pindex->pprev; pindex = pindex->pprev)
    {
        boost::this_thread::interruption_point();
        int percentageDone = std::max(1, std::min(99, (int)(((double)(chainActive.Height() - pindex->nHeight)) / (double)nCheckDepth * (nCheckLevel >= 4 ? 50 : 100))));
        if (reportDone < percentageDone/10) {
            // report every 10% step
            LogPrintf("[%d%%]...", percentageDone);
            reportDone = percentageDone/10;
        }
        uiInterface.ShowProgress(_("Verifying blocks..."), percentageDone);
        if (pindex->nHeight < chainActive.Height()-nCheckDepth)
            break;
        if (fPruneMode && !(pindex->nStatus & BLOCK_HAVE_DATA)) {
            // If pruning, only go back as far as we have data.
            LogPrintf("VerifyDB(): block verification stopping at height %d (pruning, no data)\n", pindex->nHeight);
            break;
        }
        CBlock block;
        // check level 0: read from disk
        if (!ReadBlockFromDisk(block, pindex, chainparams.GetConsensus()))
            return error("VerifyDB(): *** ReadBlockFromDisk failed at %d, hash=%s", pindex->nHeight, pindex->GetBlockHash().ToString());
        // check level 1: verify block validity
        if (nCheckLevel >= 1 && !CheckBlock(block, state, chainparams.GetConsensus()))
            return error("%s: *** found bad block at %d, hash=%s (%s)\n", __func__, 
                         pindex->nHeight, pindex->GetBlockHash().ToString(), FormatStateMessage(state));
        // check level 2: verify undo validity
        if (nCheckLevel >= 2 && pindex) {
            CBlockUndo undo;
            CDiskBlockPos pos = pindex->GetUndoPos();
            if (!pos.IsNull()) {
                if (!UndoReadFromDisk(undo, pos, pindex->pprev->GetBlockHash()))
                    return error("VerifyDB(): *** found bad undo data at %d, hash=%s\n", pindex->nHeight, pindex->GetBlockHash().ToString());
            }
        }
        // check level 3: check for inconsistencies during memory-only disconnect of tip blocks
        if (nCheckLevel >= 3 && pindex == pindexState && (coins.DynamicMemoryUsage() + pcoinsTip->DynamicMemoryUsage()) <= nCoinCacheUsage) {
            bool fClean = true;
            if (!DisconnectBlock(block, state, pindex, coins, &fClean))
                return error("VerifyDB(): *** irrecoverable inconsistency in block data at %d, hash=%s", pindex->nHeight, pindex->GetBlockHash().ToString());
            pindexState = pindex->pprev;
            if (!fClean) {
                nGoodTransactions = 0;
                pindexFailure = pindex;
            } else
                nGoodTransactions += block.vtx.size();
        }
        if (ShutdownRequested())
            return true;
    }
    if (pindexFailure)
        return error("VerifyDB(): *** coin database inconsistencies found (last %i blocks, %i good transactions before that)\n", chainActive.Height() - pindexFailure->nHeight + 1, nGoodTransactions);

    // check level 4: try reconnecting blocks
    if (nCheckLevel >= 4) {
        CBlockIndex *pindex = pindexState;
        while (pindex != chainActive.Tip()) {
            boost::this_thread::interruption_point();
            uiInterface.ShowProgress(_("Verifying blocks..."), std::max(1, std::min(99, 100 - (int)(((double)(chainActive.Height() - pindex->nHeight)) / (double)nCheckDepth * 50))));
            pindex = chainActive.Next(pindex);
            CBlock block;
            if (!ReadBlockFromDisk(block, pindex, chainparams.GetConsensus()))
                return error("VerifyDB(): *** ReadBlockFromDisk failed at %d, hash=%s", pindex->nHeight, pindex->GetBlockHash().ToString());
            if (!ConnectBlock(block, state, pindex, coins, chainparams))
                return error("VerifyDB(): *** found unconnectable block at %d, hash=%s", pindex->nHeight, pindex->GetBlockHash().ToString());
        }
    }

    LogPrintf("[DONE].\n");
    LogPrintf("No coin database inconsistencies in last %i blocks (%i transactions)\n", chainActive.Height() - pindexState->nHeight, nGoodTransactions);

    return true;
}

bool RewindBlockIndex(const CChainParams& params)
{
    LOCK(cs_main);

    int nHeight = 1;
    while (nHeight <= chainActive.Height()) {
        if (IsWitnessEnabled(chainActive[nHeight - 1], params.GetConsensus()) && !(chainActive[nHeight]->nStatus & BLOCK_OPT_WITNESS)) {
            break;
        }
        nHeight++;
    }

    // nHeight is now the height of the first insufficiently-validated block, or tipheight + 1
    CValidationState state;
    CBlockIndex* pindex = chainActive.Tip();
    while (chainActive.Height() >= nHeight) {
        if (fPruneMode && !(chainActive.Tip()->nStatus & BLOCK_HAVE_DATA)) {
            // If pruning, don't try rewinding past the HAVE_DATA point;
            // since older blocks can't be served anyway, there's
            // no need to walk further, and trying to DisconnectTip()
            // will fail (and require a needless reindex/redownload
            // of the blockchain).
            break;
        }
        if (!DisconnectTip(state, params, true)) {
            return error("RewindBlockIndex: unable to disconnect block at height %i", pindex->nHeight);
        }
        // Occasionally flush state to disk.
        if (!FlushStateToDisk(state, FLUSH_STATE_PERIODIC))
            return false;
    }

    // Reduce validity flag and have-data flags.
    // We do this after actual disconnecting, otherwise we'll end up writing the lack of data
    // to disk before writing the chainstate, resulting in a failure to continue if interrupted.
    for (BlockMap::iterator it = mapBlockIndex.begin(); it != mapBlockIndex.end(); it++) {
        CBlockIndex* pindexIter = it->second;

        // Note: If we encounter an insufficiently validated block that
        // is on chainActive, it must be because we are a pruning node, and
        // this block or some successor doesn't HAVE_DATA, so we were unable to
        // rewind all the way.  Blocks remaining on chainActive at this point
        // must not have their validity reduced.
        if (IsWitnessEnabled(pindexIter->pprev, params.GetConsensus()) && !(pindexIter->nStatus & BLOCK_OPT_WITNESS) && !chainActive.Contains(pindexIter)) {
            // Reduce validity
            pindexIter->nStatus = std::min<unsigned int>(pindexIter->nStatus & BLOCK_VALID_MASK, BLOCK_VALID_TREE) | (pindexIter->nStatus & ~BLOCK_VALID_MASK);
            // Remove have-data flags.
            pindexIter->nStatus &= ~(BLOCK_HAVE_DATA | BLOCK_HAVE_UNDO);
            // Remove storage location.
            pindexIter->nFile = 0;
            pindexIter->nDataPos = 0;
            pindexIter->nUndoPos = 0;
            // Remove various other things
            pindexIter->nTx = 0;
            pindexIter->nChainTx = 0;
            pindexIter->nSequenceId = 0;
            // Make sure it gets written.
            setDirtyBlockIndex.insert(pindexIter);
            // Update indexes
            setBlockIndexCandidates.erase(pindexIter);
            std::pair<std::multimap<CBlockIndex*, CBlockIndex*>::iterator, std::multimap<CBlockIndex*, CBlockIndex*>::iterator> ret = mapBlocksUnlinked.equal_range(pindexIter->pprev);
            while (ret.first != ret.second) {
                if (ret.first->second == pindexIter) {
                    mapBlocksUnlinked.erase(ret.first++);
                } else {
                    ++ret.first;
                }
            }
        } else if (pindexIter->IsValid(BLOCK_VALID_TRANSACTIONS) && pindexIter->nChainTx) {
            setBlockIndexCandidates.insert(pindexIter);
        }
    }

    PruneBlockIndexCandidates();

    CheckBlockIndex(params.GetConsensus());

    if (!FlushStateToDisk(state, FLUSH_STATE_ALWAYS)) {
        return false;
    }

    return true;
}

void UnloadBlockIndex()
{
    LOCK(cs_main);
    setBlockIndexCandidates.clear();
    chainActive.SetTip(NULL);
    pindexBestInvalid = NULL;
    pindexBestHeader = NULL;
    mempool.clear();
    mapOrphanTransactions.clear();
    mapOrphanTransactionsByPrev.clear();
    nSyncStarted = 0;
    mapBlocksUnlinked.clear();
    vinfoBlockFile.clear();
    nLastBlockFile = 0;
    nBlockSequenceId = 1;
    mapBlockSource.clear();
    mapBlocksInFlight.clear();
    nPreferredDownload = 0;
    setDirtyBlockIndex.clear();
    setDirtyFileInfo.clear();
    mapNodeState.clear();
    recentRejects.reset(NULL);
    versionbitscache.Clear();
    for (int b = 0; b < VERSIONBITS_NUM_BITS; b++) {
        warningcache[b].clear();
    }

    BOOST_FOREACH(BlockMap::value_type& entry, mapBlockIndex) {
        delete entry.second;
    }
    mapBlockIndex.clear();
    fHavePruned = false;
}

bool LoadBlockIndex()
{
    // Load block index from databases
    if (!fReindex && !LoadBlockIndexDB())
        return false;
    return true;
}

bool InitBlockIndex(const CChainParams& chainparams) 
{
    LOCK(cs_main);

    // Initialize global variables that cannot be constructed at startup.
    recentRejects.reset(new CRollingBloomFilter(120000, 0.000001));

    // Check whether we're already initialized
    if (chainActive.Genesis() != NULL)
        return true;

    // Use the provided setting for -txindex in the new database
    fTxIndex = GetBoolArg("-txindex", DEFAULT_TXINDEX);
    pblocktree->WriteFlag("txindex", fTxIndex);
    LogPrintf("Initializing databases...\n");

    // Only add the genesis block if not reindexing (in which case we reuse the one already on disk)
    if (!fReindex) {
        try {
            CBlock &block = const_cast<CBlock&>(chainparams.GenesisBlock());
            // Start new block file
            unsigned int nBlockSize = ::GetSerializeSize(block, SER_DISK, CLIENT_VERSION);
            CDiskBlockPos blockPos;
            CValidationState state;
            if (!FindBlockPos(state, blockPos, nBlockSize+8, 0, block.GetBlockTime()))
                return error("LoadBlockIndex(): FindBlockPos failed");
            if (!WriteBlockToDisk(block, blockPos, chainparams.MessageStart()))
                return error("LoadBlockIndex(): writing genesis block to disk failed");
            CBlockIndex *pindex = AddToBlockIndex(block);
            if (!ReceivedBlockTransactions(block, state, pindex, blockPos))
                return error("LoadBlockIndex(): genesis block not accepted");
            // Force a chainstate write so that when we VerifyDB in a moment, it doesn't check stale data
            return FlushStateToDisk(state, FLUSH_STATE_ALWAYS);
        } catch (const std::runtime_error& e) {
            return error("LoadBlockIndex(): failed to initialize block database: %s", e.what());
        }
    }

    return true;
}

bool LoadExternalBlockFile(const CChainParams& chainparams, FILE* fileIn, CDiskBlockPos *dbp)
{
    // Map of disk positions for blocks with unknown parent (only used for reindex)
    static std::multimap<uint256, CDiskBlockPos> mapBlocksUnknownParent;
    int64_t nStart = GetTimeMillis();

    int nLoaded = 0;
    try {
        // This takes over fileIn and calls fclose() on it in the CBufferedFile destructor
        CBufferedFile blkdat(fileIn, 2*MAX_BLOCK_SERIALIZED_SIZE, MAX_BLOCK_SERIALIZED_SIZE+8, SER_DISK, CLIENT_VERSION);
        uint64_t nRewind = blkdat.GetPos();
        while (!blkdat.eof()) {
            boost::this_thread::interruption_point();

            blkdat.SetPos(nRewind);
            nRewind++; // start one byte further next time, in case of failure
            blkdat.SetLimit(); // remove former limit
            unsigned int nSize = 0;
            try {
                // locate a header
                unsigned char buf[MESSAGE_START_SIZE];
                blkdat.FindByte(chainparams.MessageStart()[0]);
                nRewind = blkdat.GetPos()+1;
                blkdat >> FLATDATA(buf);
                if (memcmp(buf, chainparams.MessageStart(), MESSAGE_START_SIZE))
                    continue;
                // read size
                blkdat >> nSize;
                if (nSize < 80 || nSize > MAX_BLOCK_SERIALIZED_SIZE)
                    continue;
            } catch (const std::exception&) {
                // no valid block header found; don't complain
                break;
            }
            try {
                // read block
                uint64_t nBlockPos = blkdat.GetPos();
                if (dbp)
                    dbp->nPos = nBlockPos;
                blkdat.SetLimit(nBlockPos + nSize);
                blkdat.SetPos(nBlockPos);
                CBlock block;
                blkdat >> block;
                nRewind = blkdat.GetPos();

                // detect out of order blocks, and store them for later
                uint256 hash = block.GetHash();
                if (hash != chainparams.GetConsensus().hashGenesisBlock && mapBlockIndex.find(block.hashPrevBlock) == mapBlockIndex.end()) {
                    LogPrint("reindex", "%s: Out of order block %s, parent %s not known\n", __func__, hash.ToString(),
                            block.hashPrevBlock.ToString());
                    if (dbp)
                        mapBlocksUnknownParent.insert(std::make_pair(block.hashPrevBlock, *dbp));
                    continue;
                }

                // process in case the block isn't known yet
                if (mapBlockIndex.count(hash) == 0 || (mapBlockIndex[hash]->nStatus & BLOCK_HAVE_DATA) == 0) {
                    LOCK(cs_main);
                    CValidationState state;
                    if (AcceptBlock(block, state, chainparams, NULL, true, dbp, NULL))
                        nLoaded++;
                    if (state.IsError())
                        break;
                } else if (hash != chainparams.GetConsensus().hashGenesisBlock && mapBlockIndex[hash]->nHeight % 1000 == 0) {
                    LogPrint("reindex", "Block Import: already had block %s at height %d\n", hash.ToString(), mapBlockIndex[hash]->nHeight);
                }

                // Activate the genesis block so normal node progress can continue
                if (hash == chainparams.GetConsensus().hashGenesisBlock) {
                    CValidationState state;
                    if (!ActivateBestChain(state, chainparams)) {
                        break;
                    }
                }

                NotifyHeaderTip();

                // Recursively process earlier encountered successors of this block
                deque<uint256> queue;
                queue.push_back(hash);
                while (!queue.empty()) {
                    uint256 head = queue.front();
                    queue.pop_front();
                    std::pair<std::multimap<uint256, CDiskBlockPos>::iterator, std::multimap<uint256, CDiskBlockPos>::iterator> range = mapBlocksUnknownParent.equal_range(head);
                    while (range.first != range.second) {
                        std::multimap<uint256, CDiskBlockPos>::iterator it = range.first;
                        if (ReadBlockFromDisk(block, it->second, chainparams.GetConsensus()))
                        {
                            LogPrint("reindex", "%s: Processing out of order child %s of %s\n", __func__, block.GetHash().ToString(),
                                    head.ToString());
                            LOCK(cs_main);
                            CValidationState dummy;
                            if (AcceptBlock(block, dummy, chainparams, NULL, true, &it->second, NULL))
                            {
                                nLoaded++;
                                queue.push_back(block.GetHash());
                            }
                        }
                        range.first++;
                        mapBlocksUnknownParent.erase(it);
                        NotifyHeaderTip();
                    }
                }
            } catch (const std::exception& e) {
                LogPrintf("%s: Deserialize or I/O error - %s\n", __func__, e.what());
            }
        }
    } catch (const std::runtime_error& e) {
        AbortNode(std::string("System error: ") + e.what());
    }
    if (nLoaded > 0)
        LogPrintf("Loaded %i blocks from external file in %dms\n", nLoaded, GetTimeMillis() - nStart);
    return nLoaded > 0;
}

void static CheckBlockIndex(const Consensus::Params& consensusParams)
{
    if (!fCheckBlockIndex) {
        return;
    }

    LOCK(cs_main);

    // During a reindex, we read the genesis block and call CheckBlockIndex before ActivateBestChain,
    // so we have the genesis block in mapBlockIndex but no active chain.  (A few of the tests when
    // iterating the block tree require that chainActive has been initialized.)
    if (chainActive.Height() < 0) {
        assert(mapBlockIndex.size() <= 1);
        return;
    }

    // Build forward-pointing map of the entire block tree.
    std::multimap<CBlockIndex*,CBlockIndex*> forward;
    for (BlockMap::iterator it = mapBlockIndex.begin(); it != mapBlockIndex.end(); it++) {
        forward.insert(std::make_pair(it->second->pprev, it->second));
    }

    assert(forward.size() == mapBlockIndex.size());

    std::pair<std::multimap<CBlockIndex*,CBlockIndex*>::iterator,std::multimap<CBlockIndex*,CBlockIndex*>::iterator> rangeGenesis = forward.equal_range(NULL);
    CBlockIndex *pindex = rangeGenesis.first->second;
    rangeGenesis.first++;
    assert(rangeGenesis.first == rangeGenesis.second); // There is only one index entry with parent NULL.

    // Iterate over the entire block tree, using depth-first search.
    // Along the way, remember whether there are blocks on the path from genesis
    // block being explored which are the first to have certain properties.
    size_t nNodes = 0;
    int nHeight = 0;
    CBlockIndex* pindexFirstInvalid = NULL; // Oldest ancestor of pindex which is invalid.
    CBlockIndex* pindexFirstMissing = NULL; // Oldest ancestor of pindex which does not have BLOCK_HAVE_DATA.
    CBlockIndex* pindexFirstNeverProcessed = NULL; // Oldest ancestor of pindex for which nTx == 0.
    CBlockIndex* pindexFirstNotTreeValid = NULL; // Oldest ancestor of pindex which does not have BLOCK_VALID_TREE (regardless of being valid or not).
    CBlockIndex* pindexFirstNotTransactionsValid = NULL; // Oldest ancestor of pindex which does not have BLOCK_VALID_TRANSACTIONS (regardless of being valid or not).
    CBlockIndex* pindexFirstNotChainValid = NULL; // Oldest ancestor of pindex which does not have BLOCK_VALID_CHAIN (regardless of being valid or not).
    CBlockIndex* pindexFirstNotScriptsValid = NULL; // Oldest ancestor of pindex which does not have BLOCK_VALID_SCRIPTS (regardless of being valid or not).
    while (pindex != NULL) {
        nNodes++;
        if (pindexFirstInvalid == NULL && pindex->nStatus & BLOCK_FAILED_VALID) pindexFirstInvalid = pindex;
        if (pindexFirstMissing == NULL && !(pindex->nStatus & BLOCK_HAVE_DATA)) pindexFirstMissing = pindex;
        if (pindexFirstNeverProcessed == NULL && pindex->nTx == 0) pindexFirstNeverProcessed = pindex;
        if (pindex->pprev != NULL && pindexFirstNotTreeValid == NULL && (pindex->nStatus & BLOCK_VALID_MASK) < BLOCK_VALID_TREE) pindexFirstNotTreeValid = pindex;
        if (pindex->pprev != NULL && pindexFirstNotTransactionsValid == NULL && (pindex->nStatus & BLOCK_VALID_MASK) < BLOCK_VALID_TRANSACTIONS) pindexFirstNotTransactionsValid = pindex;
        if (pindex->pprev != NULL && pindexFirstNotChainValid == NULL && (pindex->nStatus & BLOCK_VALID_MASK) < BLOCK_VALID_CHAIN) pindexFirstNotChainValid = pindex;
        if (pindex->pprev != NULL && pindexFirstNotScriptsValid == NULL && (pindex->nStatus & BLOCK_VALID_MASK) < BLOCK_VALID_SCRIPTS) pindexFirstNotScriptsValid = pindex;

        // Begin: actual consistency checks.
        if (pindex->pprev == NULL) {
            // Genesis block checks.
            assert(pindex->GetBlockHash() == consensusParams.hashGenesisBlock); // Genesis block's hash must match.
            assert(pindex == chainActive.Genesis()); // The current active chain's genesis block must be this block.
        }
        if (pindex->nChainTx == 0) assert(pindex->nSequenceId == 0);  // nSequenceId can't be set for blocks that aren't linked
        // VALID_TRANSACTIONS is equivalent to nTx > 0 for all nodes (whether or not pruning has occurred).
        // HAVE_DATA is only equivalent to nTx > 0 (or VALID_TRANSACTIONS) if no pruning has occurred.
        if (!fHavePruned) {
            // If we've never pruned, then HAVE_DATA should be equivalent to nTx > 0
            assert(!(pindex->nStatus & BLOCK_HAVE_DATA) == (pindex->nTx == 0));
            assert(pindexFirstMissing == pindexFirstNeverProcessed);
        } else {
            // If we have pruned, then we can only say that HAVE_DATA implies nTx > 0
            if (pindex->nStatus & BLOCK_HAVE_DATA) assert(pindex->nTx > 0);
        }
        if (pindex->nStatus & BLOCK_HAVE_UNDO) assert(pindex->nStatus & BLOCK_HAVE_DATA);
        assert(((pindex->nStatus & BLOCK_VALID_MASK) >= BLOCK_VALID_TRANSACTIONS) == (pindex->nTx > 0)); // This is pruning-independent.
        // All parents having had data (at some point) is equivalent to all parents being VALID_TRANSACTIONS, which is equivalent to nChainTx being set.
        assert((pindexFirstNeverProcessed != NULL) == (pindex->nChainTx == 0)); // nChainTx != 0 is used to signal that all parent blocks have been processed (but may have been pruned).
        assert((pindexFirstNotTransactionsValid != NULL) == (pindex->nChainTx == 0));
        assert(pindex->nHeight == nHeight); // nHeight must be consistent.
        assert(pindex->pprev == NULL || pindex->nChainWork >= pindex->pprev->nChainWork); // For every block except the genesis block, the chainwork must be larger than the parent's.
        assert(nHeight < 2 || (pindex->pskip && (pindex->pskip->nHeight < nHeight))); // The pskip pointer must point back for all but the first 2 blocks.
        assert(pindexFirstNotTreeValid == NULL); // All mapBlockIndex entries must at least be TREE valid
        if ((pindex->nStatus & BLOCK_VALID_MASK) >= BLOCK_VALID_TREE) assert(pindexFirstNotTreeValid == NULL); // TREE valid implies all parents are TREE valid
        if ((pindex->nStatus & BLOCK_VALID_MASK) >= BLOCK_VALID_CHAIN) assert(pindexFirstNotChainValid == NULL); // CHAIN valid implies all parents are CHAIN valid
        if ((pindex->nStatus & BLOCK_VALID_MASK) >= BLOCK_VALID_SCRIPTS) assert(pindexFirstNotScriptsValid == NULL); // SCRIPTS valid implies all parents are SCRIPTS valid
        if (pindexFirstInvalid == NULL) {
            // Checks for not-invalid blocks.
            assert((pindex->nStatus & BLOCK_FAILED_MASK) == 0); // The failed mask cannot be set for blocks without invalid parents.
        }
        if (!CBlockIndexWorkComparator()(pindex, chainActive.Tip()) && pindexFirstNeverProcessed == NULL) {
            if (pindexFirstInvalid == NULL) {
                // If this block sorts at least as good as the current tip and
                // is valid and we have all data for its parents, it must be in
                // setBlockIndexCandidates.  chainActive.Tip() must also be there
                // even if some data has been pruned.
                if (pindexFirstMissing == NULL || pindex == chainActive.Tip()) {
                    assert(setBlockIndexCandidates.count(pindex));
                }
                // If some parent is missing, then it could be that this block was in
                // setBlockIndexCandidates but had to be removed because of the missing data.
                // In this case it must be in mapBlocksUnlinked -- see test below.
            }
        } else { // If this block sorts worse than the current tip or some ancestor's block has never been seen, it cannot be in setBlockIndexCandidates.
            assert(setBlockIndexCandidates.count(pindex) == 0);
        }
        // Check whether this block is in mapBlocksUnlinked.
        std::pair<std::multimap<CBlockIndex*,CBlockIndex*>::iterator,std::multimap<CBlockIndex*,CBlockIndex*>::iterator> rangeUnlinked = mapBlocksUnlinked.equal_range(pindex->pprev);
        bool foundInUnlinked = false;
        while (rangeUnlinked.first != rangeUnlinked.second) {
            assert(rangeUnlinked.first->first == pindex->pprev);
            if (rangeUnlinked.first->second == pindex) {
                foundInUnlinked = true;
                break;
            }
            rangeUnlinked.first++;
        }
        if (pindex->pprev && (pindex->nStatus & BLOCK_HAVE_DATA) && pindexFirstNeverProcessed != NULL && pindexFirstInvalid == NULL) {
            // If this block has block data available, some parent was never received, and has no invalid parents, it must be in mapBlocksUnlinked.
            assert(foundInUnlinked);
        }
        if (!(pindex->nStatus & BLOCK_HAVE_DATA)) assert(!foundInUnlinked); // Can't be in mapBlocksUnlinked if we don't HAVE_DATA
        if (pindexFirstMissing == NULL) assert(!foundInUnlinked); // We aren't missing data for any parent -- cannot be in mapBlocksUnlinked.
        if (pindex->pprev && (pindex->nStatus & BLOCK_HAVE_DATA) && pindexFirstNeverProcessed == NULL && pindexFirstMissing != NULL) {
            // We HAVE_DATA for this block, have received data for all parents at some point, but we're currently missing data for some parent.
            assert(fHavePruned); // We must have pruned.
            // This block may have entered mapBlocksUnlinked if:
            //  - it has a descendant that at some point had more work than the
            //    tip, and
            //  - we tried switching to that descendant but were missing
            //    data for some intermediate block between chainActive and the
            //    tip.
            // So if this block is itself better than chainActive.Tip() and it wasn't in
            // setBlockIndexCandidates, then it must be in mapBlocksUnlinked.
            if (!CBlockIndexWorkComparator()(pindex, chainActive.Tip()) && setBlockIndexCandidates.count(pindex) == 0) {
                if (pindexFirstInvalid == NULL) {
                    assert(foundInUnlinked);
                }
            }
        }
        // assert(pindex->GetBlockHash() == pindex->GetBlockHeader().GetHash()); // Perhaps too slow
        // End: actual consistency checks.

        // Try descending into the first subnode.
        std::pair<std::multimap<CBlockIndex*,CBlockIndex*>::iterator,std::multimap<CBlockIndex*,CBlockIndex*>::iterator> range = forward.equal_range(pindex);
        if (range.first != range.second) {
            // A subnode was found.
            pindex = range.first->second;
            nHeight++;
            continue;
        }
        // This is a leaf node.
        // Move upwards until we reach a node of which we have not yet visited the last child.
        while (pindex) {
            // We are going to either move to a parent or a sibling of pindex.
            // If pindex was the first with a certain property, unset the corresponding variable.
            if (pindex == pindexFirstInvalid) pindexFirstInvalid = NULL;
            if (pindex == pindexFirstMissing) pindexFirstMissing = NULL;
            if (pindex == pindexFirstNeverProcessed) pindexFirstNeverProcessed = NULL;
            if (pindex == pindexFirstNotTreeValid) pindexFirstNotTreeValid = NULL;
            if (pindex == pindexFirstNotTransactionsValid) pindexFirstNotTransactionsValid = NULL;
            if (pindex == pindexFirstNotChainValid) pindexFirstNotChainValid = NULL;
            if (pindex == pindexFirstNotScriptsValid) pindexFirstNotScriptsValid = NULL;
            // Find our parent.
            CBlockIndex* pindexPar = pindex->pprev;
            // Find which child we just visited.
            std::pair<std::multimap<CBlockIndex*,CBlockIndex*>::iterator,std::multimap<CBlockIndex*,CBlockIndex*>::iterator> rangePar = forward.equal_range(pindexPar);
            while (rangePar.first->second != pindex) {
                assert(rangePar.first != rangePar.second); // Our parent must have at least the node we're coming from as child.
                rangePar.first++;
            }
            // Proceed to the next one.
            rangePar.first++;
            if (rangePar.first != rangePar.second) {
                // Move to the sibling.
                pindex = rangePar.first->second;
                break;
            } else {
                // Move up further.
                pindex = pindexPar;
                nHeight--;
                continue;
            }
        }
    }

    // Check that we actually traversed the entire map.
    assert(nNodes == forward.size());
}

std::string GetWarnings(const std::string& strFor)
{
    string strStatusBar;
    string strRPC;
    string strGUI;
    const string uiAlertSeperator = "<hr />";

    if (!CLIENT_VERSION_IS_RELEASE) {
        strStatusBar = "This is a pre-release test build - use at your own risk - do not use for mining or merchant applications";
        strGUI = _("This is a pre-release test build - use at your own risk - do not use for mining or merchant applications");
    }

    if (GetBoolArg("-testsafemode", DEFAULT_TESTSAFEMODE))
        strStatusBar = strRPC = strGUI = "testsafemode enabled";

    // Misc warnings like out of disk space and clock is wrong
    if (strMiscWarning != "")
    {
        strStatusBar = strMiscWarning;
        strGUI += (strGUI.empty() ? "" : uiAlertSeperator) + strMiscWarning;
    }

    if (fLargeWorkForkFound)
    {
        strStatusBar = strRPC = "Warning: The network does not appear to fully agree! Some miners appear to be experiencing issues.";
        strGUI += strGUI.empty() ? "" : uiAlertSeperator + _("Warning: The network does not appear to fully agree! Some miners appear to be experiencing issues.");
    }
    else if (fLargeWorkInvalidChainFound)
    {
        strStatusBar = strRPC = "Warning: We do not appear to fully agree with our peers! You may need to upgrade, or other nodes may need to upgrade.";
        strGUI += strGUI.empty() ? "" : uiAlertSeperator + _("Warning: We do not appear to fully agree with our peers! You may need to upgrade, or other nodes may need to upgrade.");
    }

    if (strFor == "gui")
        return strGUI;
    else if (strFor == "statusbar")
        return strStatusBar;
    else if (strFor == "rpc")
        return strRPC;
    assert(!"GetWarnings(): invalid parameter");
    return "error";
}








//////////////////////////////////////////////////////////////////////////////
//
// Messages
//


bool static AlreadyHave(const CInv& inv) EXCLUSIVE_LOCKS_REQUIRED(cs_main)
{
    switch (inv.type)
    {
    case MSG_TX:
    case MSG_WITNESS_TX:
        {
            assert(recentRejects);
            if (chainActive.Tip()->GetBlockHash() != hashRecentRejectsChainTip)
            {
                // If the chain tip has changed previously rejected transactions
                // might be now valid, e.g. due to a nLockTime'd tx becoming valid,
                // or a double-spend. Reset the rejects filter and give those
                // txs a second chance.
                hashRecentRejectsChainTip = chainActive.Tip()->GetBlockHash();
                recentRejects->reset();
            }

            // Use pcoinsTip->HaveCoinsInCache as a quick approximation to exclude
            // requesting or processing some txs which have already been included in a block
            return recentRejects->contains(inv.hash) ||
                   mempool.exists(inv.hash) ||
                   mapOrphanTransactions.count(inv.hash) ||
                   pcoinsTip->HaveCoinsInCache(inv.hash);
        }
    case MSG_BLOCK:
    case MSG_WITNESS_BLOCK:
        return mapBlockIndex.count(inv.hash);
    }
    // Don't know what it is, just say we already got one
    return true;
}

static void RelayTransaction(const CTransaction& tx, CConnman& connman)
{
    CInv inv(MSG_TX, tx.GetHash());
    connman.ForEachNode([&inv](CNode* pnode)
    {
        pnode->PushInventory(inv);
    });
}

static void RelayAddress(const CAddress& addr, bool fReachable, CConnman& connman)
{
    int nRelayNodes = fReachable ? 2 : 1; // limited relaying of addresses outside our network(s)

    // Relay to a limited number of other nodes
    // Use deterministic randomness to send to the same nodes for 24 hours
    // at a time so the addrKnowns of the chosen nodes prevent repeats
    static const uint64_t salt0 = GetRand(std::numeric_limits<uint64_t>::max());
    static const uint64_t salt1 = GetRand(std::numeric_limits<uint64_t>::max());
    uint64_t hashAddr = addr.GetHash();
    std::multimap<uint64_t, CNode*> mapMix;
    const CSipHasher hasher = CSipHasher(salt0, salt1).Write(hashAddr << 32).Write((GetTime() + hashAddr) / (24*60*60));

    auto sortfunc = [&mapMix, &hasher](CNode* pnode) {
        if (pnode->nVersion >= CADDR_TIME_VERSION) {
            uint64_t hashKey = CSipHasher(hasher).Write(pnode->id).Finalize();
            mapMix.emplace(hashKey, pnode);
        }
    };

    auto pushfunc = [&addr, &mapMix, &nRelayNodes] {
        for (auto mi = mapMix.begin(); mi != mapMix.end() && nRelayNodes-- > 0; ++mi)
            mi->second->PushAddress(addr);
    };

    connman.ForEachNodeThen(std::move(sortfunc), std::move(pushfunc));
}

void static ProcessGetData(CNode* pfrom, const Consensus::Params& consensusParams, CConnman& connman)
{
    std::deque<CInv>::iterator it = pfrom->vRecvGetData.begin();
    unsigned int nMaxSendBufferSize = connman.GetSendBufferSize();

    vector<CInv> vNotFound;

    LOCK(cs_main);

    while (it != pfrom->vRecvGetData.end()) {
        // Don't bother if send buffer is too full to respond anyway
        if (pfrom->nSendSize >= nMaxSendBufferSize)
            break;

        const CInv &inv = *it;
        {
            boost::this_thread::interruption_point();
            it++;

            if (inv.type == MSG_BLOCK || inv.type == MSG_FILTERED_BLOCK || inv.type == MSG_CMPCT_BLOCK || inv.type == MSG_WITNESS_BLOCK)
            {
                bool send = false;
                BlockMap::iterator mi = mapBlockIndex.find(inv.hash);
                if (mi != mapBlockIndex.end())
                {
                    if (chainActive.Contains(mi->second)) {
                        send = true;
                    } else {
                        static const int nOneMonth = 30 * 24 * 60 * 60;
                        // To prevent fingerprinting attacks, only send blocks outside of the active
                        // chain if they are valid, and no more than a month older (both in time, and in
                        // best equivalent proof of work) than the best header chain we know about.
                        send = mi->second->IsValid(BLOCK_VALID_SCRIPTS) && (pindexBestHeader != NULL) &&
                            (pindexBestHeader->GetBlockTime() - mi->second->GetBlockTime() < nOneMonth) &&
                            (GetBlockProofEquivalentTime(*pindexBestHeader, *mi->second, *pindexBestHeader, consensusParams) < nOneMonth);
                        if (!send) {
                            LogPrintf("%s: ignoring request from peer=%i for old block that isn't in the main chain\n", __func__, pfrom->GetId());
                        }
                    }
                }
                // disconnect node in case we have reached the outbound limit for serving historical blocks
                // never disconnect whitelisted nodes
                static const int nOneWeek = 7 * 24 * 60 * 60; // assume > 1 week = historical
                if (send && connman.OutboundTargetReached(true) && ( ((pindexBestHeader != NULL) && (pindexBestHeader->GetBlockTime() - mi->second->GetBlockTime() > nOneWeek)) || inv.type == MSG_FILTERED_BLOCK) && !pfrom->fWhitelisted)
                {
                    LogPrint("net", "historical block serving limit reached, disconnect peer=%d\n", pfrom->GetId());

                    //disconnect node
                    pfrom->fDisconnect = true;
                    send = false;
                }
                // Pruned nodes may have deleted the block, so check whether
                // it's available before trying to send.
                if (send && (mi->second->nStatus & BLOCK_HAVE_DATA))
                {
                    // Send block from disk
                    CBlock block;
                    if (!ReadBlockFromDisk(block, (*mi).second, consensusParams))
                        assert(!"cannot load block from disk");
                    if (inv.type == MSG_BLOCK)
                        pfrom->PushMessageWithFlag(SERIALIZE_TRANSACTION_NO_WITNESS, NetMsgType::BLOCK, block);
                    else if (inv.type == MSG_WITNESS_BLOCK)
                        pfrom->PushMessage(NetMsgType::BLOCK, block);
                    else if (inv.type == MSG_FILTERED_BLOCK)
                    {
                        bool sendMerkleBlock = false;
                        CMerkleBlock merkleBlock;
                        {
                            LOCK(pfrom->cs_filter);
                            if (pfrom->pfilter) {
                                sendMerkleBlock = true;
                                merkleBlock = CMerkleBlock(block, *pfrom->pfilter);
                            }
                        }
                        if (sendMerkleBlock) {
                            pfrom->PushMessage(NetMsgType::MERKLEBLOCK, merkleBlock);
                            // CMerkleBlock just contains hashes, so also push any transactions in the block the client did not see
                            // This avoids hurting performance by pointlessly requiring a round-trip
                            // Note that there is currently no way for a node to request any single transactions we didn't send here -
                            // they must either disconnect and retry or request the full block.
                            // Thus, the protocol spec specified allows for us to provide duplicate txn here,
                            // however we MUST always provide at least what the remote peer needs
                            typedef std::pair<unsigned int, uint256> PairType;
                            BOOST_FOREACH(PairType& pair, merkleBlock.vMatchedTxn)
                                pfrom->PushMessageWithFlag(SERIALIZE_TRANSACTION_NO_WITNESS, NetMsgType::TX, block.vtx[pair.first]);
                        }
                        // else
                            // no response
                    }
                    else if (inv.type == MSG_CMPCT_BLOCK)
                    {
                        // If a peer is asking for old blocks, we're almost guaranteed
                        // they wont have a useful mempool to match against a compact block,
                        // and we don't feel like constructing the object for them, so
                        // instead we respond with the full, non-compact block.
                        if (mi->second->nHeight >= chainActive.Height() - 10) {
                            CBlockHeaderAndShortTxIDs cmpctblock(block);
                            pfrom->PushMessageWithFlag(SERIALIZE_TRANSACTION_NO_WITNESS, NetMsgType::CMPCTBLOCK, cmpctblock);
                        } else
                            pfrom->PushMessageWithFlag(SERIALIZE_TRANSACTION_NO_WITNESS, NetMsgType::BLOCK, block);
                    }

                    // Trigger the peer node to send a getblocks request for the next batch of inventory
                    if (inv.hash == pfrom->hashContinue)
                    {
                        // Bypass PushInventory, this must send even if redundant,
                        // and we want it right after the last block so they don't
                        // wait for other stuff first.
                        vector<CInv> vInv;
                        vInv.push_back(CInv(MSG_BLOCK, chainActive.Tip()->GetBlockHash()));
                        pfrom->PushMessage(NetMsgType::INV, vInv);
                        pfrom->hashContinue.SetNull();
                    }
                }
            }
            else if (inv.type == MSG_TX || inv.type == MSG_WITNESS_TX)
            {
                // Send stream from relay memory
                bool push = false;
                auto mi = mapRelay.find(inv.hash);
                if (mi != mapRelay.end()) {
                    pfrom->PushMessageWithFlag(inv.type == MSG_TX ? SERIALIZE_TRANSACTION_NO_WITNESS : 0, NetMsgType::TX, *mi->second);
                    push = true;
                } else if (pfrom->timeLastMempoolReq) {
                    auto txinfo = mempool.info(inv.hash);
                    // To protect privacy, do not answer getdata using the mempool when
                    // that TX couldn't have been INVed in reply to a MEMPOOL request.
                    if (txinfo.tx && txinfo.nTime <= pfrom->timeLastMempoolReq) {
                        pfrom->PushMessageWithFlag(inv.type == MSG_TX ? SERIALIZE_TRANSACTION_NO_WITNESS : 0, NetMsgType::TX, *txinfo.tx);
                        push = true;
                    }
                }
                if (!push) {
                    vNotFound.push_back(inv);
                }
            }

            // Track requests for our stuff.
            GetMainSignals().Inventory(inv.hash);

            if (inv.type == MSG_BLOCK || inv.type == MSG_FILTERED_BLOCK || inv.type == MSG_CMPCT_BLOCK || inv.type == MSG_WITNESS_BLOCK)
                break;
        }
    }

    pfrom->vRecvGetData.erase(pfrom->vRecvGetData.begin(), it);

    if (!vNotFound.empty()) {
        // Let the peer know that we didn't find what it asked for, so it doesn't
        // have to wait around forever. Currently only SPV clients actually care
        // about this message: it's needed when they are recursively walking the
        // dependencies of relevant unconfirmed transactions. SPV clients want to
        // do that because they want to know about (and store and rebroadcast and
        // risk analyze) the dependencies of transactions relevant to them, without
        // having to download the entire memory pool.
        pfrom->PushMessage(NetMsgType::NOTFOUND, vNotFound);
    }
}

uint32_t GetFetchFlags(CNode* pfrom, CBlockIndex* pprev, const Consensus::Params& chainparams) {
    uint32_t nFetchFlags = 0;
    if (IsWitnessEnabled(pprev, chainparams) && State(pfrom->GetId())->fHaveWitness) {
        nFetchFlags |= MSG_WITNESS_FLAG;
    }
    return nFetchFlags;
}

bool static ProcessMessage(CNode* pfrom, string strCommand, CDataStream& vRecv, int64_t nTimeReceived, const CChainParams& chainparams, CConnman& connman)
{
    unsigned int nMaxSendBufferSize = connman.GetSendBufferSize();

    LogPrint("net", "received: %s (%u bytes) peer=%d\n", SanitizeString(strCommand), vRecv.size(), pfrom->id);
    if (mapArgs.count("-dropmessagestest") && GetRand(atoi(mapArgs["-dropmessagestest"])) == 0)
    {
        LogPrintf("dropmessagestest DROPPING RECV MESSAGE\n");
        return true;
    }


    if (!(pfrom->GetLocalServices() & NODE_BLOOM) &&
              (strCommand == NetMsgType::FILTERLOAD ||
               strCommand == NetMsgType::FILTERADD ||
               strCommand == NetMsgType::FILTERCLEAR))
    {
        if (pfrom->nVersion >= NO_BLOOM_VERSION) {
            LOCK(cs_main);
            Misbehaving(pfrom->GetId(), 100);
            return false;
        } else {
            pfrom->fDisconnect = true;
            return false;
        }
    }


    if (strCommand == NetMsgType::VERSION)
    {
        // Feeler connections exist only to verify if address is online.
        if (pfrom->fFeeler) {
            assert(pfrom->fInbound == false);
            pfrom->fDisconnect = true;
        }

        // Each connection can only send one version message
        if (pfrom->nVersion != 0)
        {
            pfrom->PushMessage(NetMsgType::REJECT, strCommand, REJECT_DUPLICATE, string("Duplicate version message"));
            LOCK(cs_main);
            Misbehaving(pfrom->GetId(), 1);
            return false;
        }

        int64_t nTime;
        CAddress addrMe;
        CAddress addrFrom;
        uint64_t nNonce = 1;
        uint64_t nServiceInt;
        vRecv >> pfrom->nVersion >> nServiceInt >> nTime >> addrMe;
        pfrom->nServices = ServiceFlags(nServiceInt);
        if (!pfrom->fInbound)
        {
            connman.SetServices(pfrom->addr, pfrom->nServices);
        }
        if (pfrom->nServicesExpected & ~pfrom->nServices)
        {
            LogPrint("net", "peer=%d does not offer the expected services (%08x offered, %08x expected); disconnecting\n", pfrom->id, pfrom->nServices, pfrom->nServicesExpected);
            pfrom->PushMessage(NetMsgType::REJECT, strCommand, REJECT_NONSTANDARD,
                               strprintf("Expected to offer services %08x", pfrom->nServicesExpected));
            pfrom->fDisconnect = true;
            return false;
        }

        if (pfrom->nVersion < MIN_PEER_PROTO_VERSION)
        {
            // disconnect from peers older than this proto version
            LogPrintf("peer=%d using obsolete version %i; disconnecting\n", pfrom->id, pfrom->nVersion);
            pfrom->PushMessage(NetMsgType::REJECT, strCommand, REJECT_OBSOLETE,
                               strprintf("Version must be %d or greater", MIN_PEER_PROTO_VERSION));
            pfrom->fDisconnect = true;
            return false;
        }

        if (pfrom->nVersion == 10300)
            pfrom->nVersion = 300;
        if (!vRecv.empty())
            vRecv >> addrFrom >> nNonce;
        if (!vRecv.empty()) {
            vRecv >> LIMITED_STRING(pfrom->strSubVer, MAX_SUBVERSION_LENGTH);
            pfrom->cleanSubVer = SanitizeString(pfrom->strSubVer);
        }
        if (!vRecv.empty()) {
            vRecv >> pfrom->nStartingHeight;
        }
        {
            LOCK(pfrom->cs_filter);
            if (!vRecv.empty())
                vRecv >> pfrom->fRelayTxes; // set to true after we get the first filter* message
            else
                pfrom->fRelayTxes = true;
        }

        // Disconnect if we connected to ourself
        if (pfrom->fInbound && !connman.CheckIncomingNonce(nNonce))
        {
            LogPrintf("connected to self at %s, disconnecting\n", pfrom->addr.ToString());
            pfrom->fDisconnect = true;
            return true;
        }

        pfrom->addrLocal = addrMe;
        if (pfrom->fInbound && addrMe.IsRoutable())
        {
            SeenLocal(addrMe);
        }

        // Be shy and don't send version until we hear
        if (pfrom->fInbound)
            pfrom->PushVersion();

        pfrom->fClient = !(pfrom->nServices & NODE_NETWORK);

        if((pfrom->nServices & NODE_WITNESS))
        {
            LOCK(cs_main);
            State(pfrom->GetId())->fHaveWitness = true;
        }

        // Potentially mark this peer as a preferred download peer.
        {
        LOCK(cs_main);
        UpdatePreferredDownload(pfrom, State(pfrom->GetId()));
        }

        // Change version
        pfrom->PushMessage(NetMsgType::VERACK);
        pfrom->ssSend.SetVersion(min(pfrom->nVersion, PROTOCOL_VERSION));

        if (!pfrom->fInbound)
        {
            // Advertise our address
            if (fListen && !IsInitialBlockDownload())
            {
                CAddress addr = GetLocalAddress(&pfrom->addr, pfrom->GetLocalServices());
                if (addr.IsRoutable())
                {
                    LogPrint("net", "ProcessMessages: advertising address %s\n", addr.ToString());
                    pfrom->PushAddress(addr);
                } else if (IsPeerAddrLocalGood(pfrom)) {
                    addr.SetIP(pfrom->addrLocal);
                    LogPrint("net", "ProcessMessages: advertising address %s\n", addr.ToString());
                    pfrom->PushAddress(addr);
                }
            }

            // Get recent addresses
            if (pfrom->fOneShot || pfrom->nVersion >= CADDR_TIME_VERSION || connman.GetAddressCount() < 1000)
            {
                pfrom->PushMessage(NetMsgType::GETADDR);
                pfrom->fGetAddr = true;
            }
            connman.MarkAddressGood(pfrom->addr);
        }

        pfrom->fSuccessfullyConnected = true;

        string remoteAddr;
        if (fLogIPs)
            remoteAddr = ", peeraddr=" + pfrom->addr.ToString();

        LogPrintf("receive version message: %s: version %d, blocks=%d, us=%s, peer=%d%s\n",
                  pfrom->cleanSubVer, pfrom->nVersion,
                  pfrom->nStartingHeight, addrMe.ToString(), pfrom->id,
                  remoteAddr);

        int64_t nTimeOffset = nTime - GetTime();
        pfrom->nTimeOffset = nTimeOffset;
        AddTimeData(pfrom->addr, nTimeOffset);
    }


    else if (pfrom->nVersion == 0)
    {
        // Must have a version message before anything else
        LOCK(cs_main);
        Misbehaving(pfrom->GetId(), 1);
        return false;
    }


    else if (strCommand == NetMsgType::VERACK)
    {
        pfrom->SetRecvVersion(min(pfrom->nVersion, PROTOCOL_VERSION));

        // Mark this node as currently connected, so we update its timestamp later.
        if (pfrom->fNetworkNode) {
            LOCK(cs_main);
            State(pfrom->GetId())->fCurrentlyConnected = true;
        }

        if (pfrom->nVersion >= SENDHEADERS_VERSION) {
            // Tell our peer we prefer to receive headers rather than inv's
            // We send this to non-NODE NETWORK peers as well, because even
            // non-NODE NETWORK peers can announce blocks (such as pruning
            // nodes)
            pfrom->PushMessage(NetMsgType::SENDHEADERS);
        }
        if (pfrom->nVersion >= SHORT_IDS_BLOCKS_VERSION) {
            // Tell our peer we are willing to provide version-1 cmpctblocks
            // However, we do not request new block announcements using
            // cmpctblock messages.
            // We send this to non-NODE NETWORK peers as well, because
            // they may wish to request compact blocks from us
            bool fAnnounceUsingCMPCTBLOCK = false;
            uint64_t nCMPCTBLOCKVersion = 1;
            pfrom->PushMessage(NetMsgType::SENDCMPCT, fAnnounceUsingCMPCTBLOCK, nCMPCTBLOCKVersion);
        }
    }


    else if (strCommand == NetMsgType::ADDR)
    {
        vector<CAddress> vAddr;
        vRecv >> vAddr;

        // Don't want addr from older versions unless seeding
        if (pfrom->nVersion < CADDR_TIME_VERSION && connman.GetAddressCount() > 1000)
            return true;
        if (vAddr.size() > 1000)
        {
            LOCK(cs_main);
            Misbehaving(pfrom->GetId(), 20);
            return error("message addr size() = %u", vAddr.size());
        }

        // Store the new addresses
        vector<CAddress> vAddrOk;
        int64_t nNow = GetAdjustedTime();
        int64_t nSince = nNow - 10 * 60;
        BOOST_FOREACH(CAddress& addr, vAddr)
        {
            boost::this_thread::interruption_point();

            if ((addr.nServices & REQUIRED_SERVICES) != REQUIRED_SERVICES)
                continue;

            if (addr.nTime <= 100000000 || addr.nTime > nNow + 10 * 60)
                addr.nTime = nNow - 5 * 24 * 60 * 60;
            pfrom->AddAddressKnown(addr);
            bool fReachable = IsReachable(addr);
            if (addr.nTime > nSince && !pfrom->fGetAddr && vAddr.size() <= 10 && addr.IsRoutable())
            {
                // Relay to a limited number of other nodes
                RelayAddress(addr, fReachable, connman);
            }
            // Do not store addresses outside our network
            if (fReachable)
                vAddrOk.push_back(addr);
        }
        connman.AddNewAddresses(vAddrOk, pfrom->addr, 2 * 60 * 60);
        if (vAddr.size() < 1000)
            pfrom->fGetAddr = false;
        if (pfrom->fOneShot)
            pfrom->fDisconnect = true;
    }

    else if (strCommand == NetMsgType::SENDHEADERS)
    {
        LOCK(cs_main);
        State(pfrom->GetId())->fPreferHeaders = true;
    }

    else if (strCommand == NetMsgType::SENDCMPCT)
    {
        bool fAnnounceUsingCMPCTBLOCK = false;
        uint64_t nCMPCTBLOCKVersion = 1;
        vRecv >> fAnnounceUsingCMPCTBLOCK >> nCMPCTBLOCKVersion;
        if (nCMPCTBLOCKVersion == 1) {
            LOCK(cs_main);
            State(pfrom->GetId())->fProvidesHeaderAndIDs = true;
            State(pfrom->GetId())->fPreferHeaderAndIDs = fAnnounceUsingCMPCTBLOCK;
        }
    }


    else if (strCommand == NetMsgType::INV)
    {
        vector<CInv> vInv;
        vRecv >> vInv;
        if (vInv.size() > MAX_INV_SZ)
        {
            LOCK(cs_main);
            Misbehaving(pfrom->GetId(), 20);
            return error("message inv size() = %u", vInv.size());
        }

        bool fBlocksOnly = !fRelayTxes;

        // Allow whitelisted peers to send data other than blocks in blocks only mode if whitelistrelay is true
        if (pfrom->fWhitelisted && GetBoolArg("-whitelistrelay", DEFAULT_WHITELISTRELAY))
            fBlocksOnly = false;

        LOCK(cs_main);

        uint32_t nFetchFlags = GetFetchFlags(pfrom, chainActive.Tip(), chainparams.GetConsensus());

        std::vector<CInv> vToFetch;

        for (unsigned int nInv = 0; nInv < vInv.size(); nInv++)
        {
            CInv &inv = vInv[nInv];

            boost::this_thread::interruption_point();

            bool fAlreadyHave = AlreadyHave(inv);
            LogPrint("net", "got inv: %s  %s peer=%d\n", inv.ToString(), fAlreadyHave ? "have" : "new", pfrom->id);

            if (inv.type == MSG_TX) {
                inv.type |= nFetchFlags;
            }

            if (inv.type == MSG_BLOCK) {
                UpdateBlockAvailability(pfrom->GetId(), inv.hash);
                if (!fAlreadyHave && !fImporting && !fReindex && !mapBlocksInFlight.count(inv.hash)) {
                    // First request the headers preceding the announced block. In the normal fully-synced
                    // case where a new block is announced that succeeds the current tip (no reorganization),
                    // there are no such headers.
                    // Secondly, and only when we are close to being synced, we request the announced block directly,
                    // to avoid an extra round-trip. Note that we must *first* ask for the headers, so by the
                    // time the block arrives, the header chain leading up to it is already validated. Not
                    // doing this will result in the received block being rejected as an orphan in case it is
                    // not a direct successor.
                    pfrom->PushMessage(NetMsgType::GETHEADERS, chainActive.GetLocator(pindexBestHeader), inv.hash);
                    CNodeState *nodestate = State(pfrom->GetId());
                    if (CanDirectFetch(chainparams.GetConsensus()) &&
                        nodestate->nBlocksInFlight < MAX_BLOCKS_IN_TRANSIT_PER_PEER &&
                        (!IsWitnessEnabled(chainActive.Tip(), chainparams.GetConsensus()) || State(pfrom->GetId())->fHaveWitness)) {
                        inv.type |= nFetchFlags;
                        if (nodestate->fProvidesHeaderAndIDs && !(pfrom->GetLocalServices() & NODE_WITNESS))
                            vToFetch.push_back(CInv(MSG_CMPCT_BLOCK, inv.hash));
                        else
                            vToFetch.push_back(inv);
                        // Mark block as in flight already, even though the actual "getdata" message only goes out
                        // later (within the same cs_main lock, though).
                        MarkBlockAsInFlight(pfrom->GetId(), inv.hash, chainparams.GetConsensus());
                    }
                    LogPrint("net", "getheaders (%d) %s to peer=%d\n", pindexBestHeader->nHeight, inv.hash.ToString(), pfrom->id);
                }
            }
            else
            {
                pfrom->AddInventoryKnown(inv);
                if (fBlocksOnly)
                    LogPrint("net", "transaction (%s) inv sent in violation of protocol peer=%d\n", inv.hash.ToString(), pfrom->id);
                else if (!fAlreadyHave && !fImporting && !fReindex && !IsInitialBlockDownload())
                    pfrom->AskFor(inv);
            }

            // Track requests for our stuff
            GetMainSignals().Inventory(inv.hash);

            if (pfrom->nSendSize > (nMaxSendBufferSize * 2)) {
                Misbehaving(pfrom->GetId(), 50);
                return error("send buffer size() = %u", pfrom->nSendSize);
            }
        }

        if (!vToFetch.empty())
            pfrom->PushMessage(NetMsgType::GETDATA, vToFetch);
    }


    else if (strCommand == NetMsgType::GETDATA)
    {
        vector<CInv> vInv;
        vRecv >> vInv;
        if (vInv.size() > MAX_INV_SZ)
        {
            LOCK(cs_main);
            Misbehaving(pfrom->GetId(), 20);
            return error("message getdata size() = %u", vInv.size());
        }

        if (fDebug || (vInv.size() != 1))
            LogPrint("net", "received getdata (%u invsz) peer=%d\n", vInv.size(), pfrom->id);

        if ((fDebug && vInv.size() > 0) || (vInv.size() == 1))
            LogPrint("net", "received getdata for: %s peer=%d\n", vInv[0].ToString(), pfrom->id);

        pfrom->vRecvGetData.insert(pfrom->vRecvGetData.end(), vInv.begin(), vInv.end());
        ProcessGetData(pfrom, chainparams.GetConsensus(), connman);
    }


    else if (strCommand == NetMsgType::GETBLOCKS)
    {
        CBlockLocator locator;
        uint256 hashStop;
        vRecv >> locator >> hashStop;

        LOCK(cs_main);

        // Find the last block the caller has in the main chain
        CBlockIndex* pindex = FindForkInGlobalIndex(chainActive, locator);

        // Send the rest of the chain
        if (pindex)
            pindex = chainActive.Next(pindex);
        int nLimit = 500;
        LogPrint("net", "getblocks %d to %s limit %d from peer=%d\n", (pindex ? pindex->nHeight : -1), hashStop.IsNull() ? "end" : hashStop.ToString(), nLimit, pfrom->id);
        for (; pindex; pindex = chainActive.Next(pindex))
        {
            if (pindex->GetBlockHash() == hashStop)
            {
                LogPrint("net", "  getblocks stopping at %d %s\n", pindex->nHeight, pindex->GetBlockHash().ToString());
                break;
            }
            // If pruning, don't inv blocks unless we have on disk and are likely to still have
            // for some reasonable time window (1 hour) that block relay might require.
            const int nPrunedBlocksLikelyToHave = MIN_BLOCKS_TO_KEEP - 3600 / chainparams.GetConsensus().nPowTargetSpacing;
            if (fPruneMode && (!(pindex->nStatus & BLOCK_HAVE_DATA) || pindex->nHeight <= chainActive.Tip()->nHeight - nPrunedBlocksLikelyToHave))
            {
                LogPrint("net", " getblocks stopping, pruned or too old block at %d %s\n", pindex->nHeight, pindex->GetBlockHash().ToString());
                break;
            }
            pfrom->PushInventory(CInv(MSG_BLOCK, pindex->GetBlockHash()));
            if (--nLimit <= 0)
            {
                // When this block is requested, we'll send an inv that'll
                // trigger the peer to getblocks the next batch of inventory.
                LogPrint("net", "  getblocks stopping at limit %d %s\n", pindex->nHeight, pindex->GetBlockHash().ToString());
                pfrom->hashContinue = pindex->GetBlockHash();
                break;
            }
        }
    }


    else if (strCommand == NetMsgType::GETBLOCKTXN)
    {
        BlockTransactionsRequest req;
        vRecv >> req;

        BlockMap::iterator it = mapBlockIndex.find(req.blockhash);
        if (it == mapBlockIndex.end() || !(it->second->nStatus & BLOCK_HAVE_DATA)) {
            LogPrintf("Peer %d sent us a getblocktxn for a block we don't have", pfrom->id);
            return true;
        }

        if (it->second->nHeight < chainActive.Height() - 15) {
            LogPrint("net", "Peer %d sent us a getblocktxn for a block > 15 deep", pfrom->id);
            return true;
        }

        CBlock block;
        assert(ReadBlockFromDisk(block, it->second, chainparams.GetConsensus()));

        BlockTransactions resp(req);
        for (size_t i = 0; i < req.indexes.size(); i++) {
            if (req.indexes[i] >= block.vtx.size()) {
                Misbehaving(pfrom->GetId(), 100);
                LogPrintf("Peer %d sent us a getblocktxn with out-of-bounds tx indices", pfrom->id);
                return true;
            }
            resp.txn[i] = block.vtx[req.indexes[i]];
        }
        pfrom->PushMessageWithFlag(SERIALIZE_TRANSACTION_NO_WITNESS, NetMsgType::BLOCKTXN, resp);
    }


    else if (strCommand == NetMsgType::GETHEADERS)
    {
        CBlockLocator locator;
        uint256 hashStop;
        vRecv >> locator >> hashStop;

        LOCK(cs_main);
        if (IsInitialBlockDownload() && !pfrom->fWhitelisted) {
            LogPrint("net", "Ignoring getheaders from peer=%d because node is in initial block download\n", pfrom->id);
            return true;
        }

        CNodeState *nodestate = State(pfrom->GetId());
        CBlockIndex* pindex = NULL;
        if (locator.IsNull())
        {
            // If locator is null, return the hashStop block
            BlockMap::iterator mi = mapBlockIndex.find(hashStop);
            if (mi == mapBlockIndex.end())
                return true;
            pindex = (*mi).second;
        }
        else
        {
            // Find the last block the caller has in the main chain
            pindex = FindForkInGlobalIndex(chainActive, locator);
            if (pindex)
                pindex = chainActive.Next(pindex);
        }

        // we must use CBlocks, as CBlockHeaders won't include the 0x00 nTx count at the end
        vector<CBlock> vHeaders;
        int nLimit = MAX_HEADERS_RESULTS;
        LogPrint("net", "getheaders %d to %s from peer=%d\n", (pindex ? pindex->nHeight : -1), hashStop.IsNull() ? "end" : hashStop.ToString(), pfrom->id);
        for (; pindex; pindex = chainActive.Next(pindex))
        {
            vHeaders.push_back(pindex->GetBlockHeader());
            if (--nLimit <= 0 || pindex->GetBlockHash() == hashStop)
                break;
        }
        // pindex can be NULL either if we sent chainActive.Tip() OR
        // if our peer has chainActive.Tip() (and thus we are sending an empty
        // headers message). In both cases it's safe to update
        // pindexBestHeaderSent to be our tip.
        nodestate->pindexBestHeaderSent = pindex ? pindex : chainActive.Tip();
        pfrom->PushMessage(NetMsgType::HEADERS, vHeaders);
    }


    else if (strCommand == NetMsgType::TX)
    {
        // Stop processing the transaction early if
        // We are in blocks only mode and peer is either not whitelisted or whitelistrelay is off
        if (!fRelayTxes && (!pfrom->fWhitelisted || !GetBoolArg("-whitelistrelay", DEFAULT_WHITELISTRELAY)))
        {
            LogPrint("net", "transaction sent in violation of protocol peer=%d\n", pfrom->id);
            return true;
        }

        deque<COutPoint> vWorkQueue;
        vector<uint256> vEraseQueue;
        CTransaction tx;
        vRecv >> tx;

        if (cclGlobals->dlog.get() != NULL) cclGlobals->dlog->OnNewTransaction(tx);

        CInv inv(MSG_TX, tx.GetHash());
        pfrom->AddInventoryKnown(inv);

        LOCK(cs_main);

        bool fMissingInputs = false;
        CValidationState state;

        pfrom->setAskFor.erase(inv.hash);
        mapAlreadyAskedFor.erase(inv.hash);

        if (!AlreadyHave(inv) && AcceptToMemoryPool(mempool, state, tx, true, &fMissingInputs)) {
            mempool.check(pcoinsTip);
            RelayTransaction(tx, connman);
            for (unsigned int i = 0; i < tx.vout.size(); i++) {
                vWorkQueue.emplace_back(inv.hash, i);
            }

            pfrom->nLastTXTime = GetTime();

            LogPrint("mempool", "AcceptToMemoryPool: peer=%d: accepted %s (poolsz %u txn, %u kB)\n",
                pfrom->id,
                tx.GetHash().ToString(),
                mempool.size(), mempool.DynamicMemoryUsage() / 1000);

            // Recursively process any orphan transactions that depended on this one
            set<NodeId> setMisbehaving;
            while (!vWorkQueue.empty()) {
                auto itByPrev = mapOrphanTransactionsByPrev.find(vWorkQueue.front());
                vWorkQueue.pop_front();
                if (itByPrev == mapOrphanTransactionsByPrev.end())
                    continue;
                for (auto mi = itByPrev->second.begin();
                     mi != itByPrev->second.end();
                     ++mi)
                {
                    const CTransaction& orphanTx = (*mi)->second.tx;
                    const uint256& orphanHash = orphanTx.GetHash();
                    NodeId fromPeer = (*mi)->second.fromPeer;
                    bool fMissingInputs2 = false;
                    // Use a dummy CValidationState so someone can't setup nodes to counter-DoS based on orphan
                    // resolution (that is, feeding people an invalid transaction based on LegitTxX in order to get
                    // anyone relaying LegitTxX banned)
                    CValidationState stateDummy;


                    if (setMisbehaving.count(fromPeer))
                        continue;
                    if (AcceptToMemoryPool(mempool, stateDummy, orphanTx, true, &fMissingInputs2)) {
                        LogPrint("mempool", "   accepted orphan tx %s\n", orphanHash.ToString());
                        RelayTransaction(orphanTx, connman);
                        for (unsigned int i = 0; i < orphanTx.vout.size(); i++) {
                            vWorkQueue.emplace_back(orphanHash, i);
                        }
                        vEraseQueue.push_back(orphanHash);
                    }
                    else if (!fMissingInputs2)
                    {
                        int nDos = 0;
                        if (stateDummy.IsInvalid(nDos) && nDos > 0)
                        {
                            // Punish peer that gave us an invalid orphan tx
                            Misbehaving(fromPeer, nDos);
                            setMisbehaving.insert(fromPeer);
                            LogPrint("mempool", "   invalid orphan tx %s\n", orphanHash.ToString());
                        }
                        // Has inputs but not accepted to mempool
                        // Probably non-standard or insufficient fee/priority
                        LogPrint("mempool", "   removed orphan tx %s\n", orphanHash.ToString());
                        vEraseQueue.push_back(orphanHash);
                        if (orphanTx.wit.IsNull() && !stateDummy.CorruptionPossible()) {
                            // Do not use rejection cache for witness transactions or
                            // witness-stripped transactions, as they can have been malleated.
                            // See https://github.com/bitcoin/bitcoin/issues/8279 for details.
                            assert(recentRejects);
                            recentRejects->insert(orphanHash);
                        }
                    }
                    mempool.check(pcoinsTip);
                }
            }

            BOOST_FOREACH(uint256 hash, vEraseQueue)
                EraseOrphanTx(hash);
        }
        else if (fMissingInputs)
        {
            bool fRejectedParents = false; // It may be the case that the orphans parents have all been rejected
            BOOST_FOREACH(const CTxIn& txin, tx.vin) {
                if (recentRejects->contains(txin.prevout.hash)) {
                    fRejectedParents = true;
                    break;
                }
            }
            if (!fRejectedParents) {
                BOOST_FOREACH(const CTxIn& txin, tx.vin) {
                    CInv inv(MSG_TX, txin.prevout.hash);
                    pfrom->AddInventoryKnown(inv);
                    if (!AlreadyHave(inv)) pfrom->AskFor(inv);
                }
                AddOrphanTx(tx, pfrom->GetId());

                // DoS prevention: do not allow mapOrphanTransactions to grow unbounded
                unsigned int nMaxOrphanTx = (unsigned int)std::max((int64_t)0, GetArg("-maxorphantx", DEFAULT_MAX_ORPHAN_TRANSACTIONS));
                unsigned int nEvicted = LimitOrphanTxSize(nMaxOrphanTx);
                if (nEvicted > 0)
                    LogPrint("mempool", "mapOrphan overflow, removed %u tx\n", nEvicted);
            } else {
                LogPrint("mempool", "not keeping orphan with rejected parents %s\n",tx.GetHash().ToString());
            }
        } else {
            if (tx.wit.IsNull() && !state.CorruptionPossible()) {
                // Do not use rejection cache for witness transactions or
                // witness-stripped transactions, as they can have been malleated.
                // See https://github.com/bitcoin/bitcoin/issues/8279 for details.
                assert(recentRejects);
                recentRejects->insert(tx.GetHash());
            }

            if (pfrom->fWhitelisted && GetBoolArg("-whitelistforcerelay", DEFAULT_WHITELISTFORCERELAY)) {
                // Always relay transactions received from whitelisted peers, even
                // if they were already in the mempool or rejected from it due
                // to policy, allowing the node to function as a gateway for
                // nodes hidden behind it.
                //
                // Never relay transactions that we would assign a non-zero DoS
                // score for, as we expect peers to do the same with us in that
                // case.
                int nDoS = 0;
                if (!state.IsInvalid(nDoS) || nDoS == 0) {
                    LogPrintf("Force relaying tx %s from whitelisted peer=%d\n", tx.GetHash().ToString(), pfrom->id);
                    RelayTransaction(tx, connman);
                } else {
                    LogPrintf("Not relaying invalid transaction %s from whitelisted peer=%d (%s)\n", tx.GetHash().ToString(), pfrom->id, FormatStateMessage(state));
                }
            }
        }
        int nDoS = 0;
        if (state.IsInvalid(nDoS))
        {
            LogPrint("mempoolrej", "%s from peer=%d was not accepted: %s\n", tx.GetHash().ToString(),
                pfrom->id,
                FormatStateMessage(state));
            if (state.GetRejectCode() < REJECT_INTERNAL) // Never send AcceptToMemoryPool's internal codes over P2P
                pfrom->PushMessage(NetMsgType::REJECT, strCommand, (unsigned char)state.GetRejectCode(),
                                   state.GetRejectReason().substr(0, MAX_REJECT_MESSAGE_LENGTH), inv.hash);
            if (nDoS > 0) {
                Misbehaving(pfrom->GetId(), nDoS);
            }
        }
        FlushStateToDisk(state, FLUSH_STATE_PERIODIC);
    }


    else if (strCommand == NetMsgType::CMPCTBLOCK && !fImporting && !fReindex) // Ignore blocks received while importing
    {
        CBlockHeaderAndShortTxIDs cmpctblock;
        vRecv >> cmpctblock;

        if (cclGlobals->dlog.get() != NULL) cclGlobals->dlog->OnNewCompactBlock(cmpctblock);

        LOCK(cs_main);

        if (mapBlockIndex.find(cmpctblock.header.hashPrevBlock) == mapBlockIndex.end()) {
            // Doesn't connect (or is genesis), instead of DoSing in AcceptBlockHeader, request deeper headers
            if (!IsInitialBlockDownload())
                pfrom->PushMessage(NetMsgType::GETHEADERS, chainActive.GetLocator(pindexBestHeader), uint256());
            return true;
        }

        CBlockIndex *pindex = NULL;
        CValidationState state;
        if (!AcceptBlockHeader(cmpctblock.header, state, chainparams, &pindex)) {
            int nDoS;
            if (state.IsInvalid(nDoS)) {
                if (nDoS > 0)
                    Misbehaving(pfrom->GetId(), nDoS);
                LogPrintf("Peer %d sent us invalid header via cmpctblock\n", pfrom->id);
                return true;
            }
        }

        // If AcceptBlockHeader returned true, it set pindex
        assert(pindex);
        UpdateBlockAvailability(pfrom->GetId(), pindex->GetBlockHash());

        std::map<uint256, pair<NodeId, list<QueuedBlock>::iterator> >::iterator blockInFlightIt = mapBlocksInFlight.find(pindex->GetBlockHash());
        bool fAlreadyInFlight = blockInFlightIt != mapBlocksInFlight.end();

        if (pindex->nStatus & BLOCK_HAVE_DATA) // Nothing to do here
            return true;

        if (pindex->nChainWork <= chainActive.Tip()->nChainWork || // We know something better
                pindex->nTx != 0) { // We had this block at some point, but pruned it
            if (fAlreadyInFlight) {
                // We requested this block for some reason, but our mempool will probably be useless
                // so we just grab the block via normal getdata
                std::vector<CInv> vInv(1);
                vInv[0] = CInv(MSG_BLOCK, cmpctblock.header.GetHash());
                pfrom->PushMessage(NetMsgType::GETDATA, vInv);
            }
            return true;
        }

        // If we're not close to tip yet, give up and let parallel block fetch work its magic
        if (!fAlreadyInFlight && !CanDirectFetch(chainparams.GetConsensus()))
            return true;

        CNodeState *nodestate = State(pfrom->GetId());

        // We want to be a bit conservative just to be extra careful about DoS
        // possibilities in compact block processing...
        if (pindex->nHeight <= chainActive.Height() + 2) {
            if ((!fAlreadyInFlight && nodestate->nBlocksInFlight < MAX_BLOCKS_IN_TRANSIT_PER_PEER) ||
                 (fAlreadyInFlight && blockInFlightIt->second.first == pfrom->GetId())) {
                list<QueuedBlock>::iterator *queuedBlockIt = NULL;
                if (!MarkBlockAsInFlight(pfrom->GetId(), pindex->GetBlockHash(), chainparams.GetConsensus(), pindex, &queuedBlockIt)) {
                    if (!(*queuedBlockIt)->partialBlock)
                        (*queuedBlockIt)->partialBlock.reset(new PartiallyDownloadedBlock(&mempool));
                    else {
                        // The block was already in flight using compact blocks from the same peer
                        LogPrint("net", "Peer sent us compact block we were already syncing!\n");
                        return true;
                    }
                }

                PartiallyDownloadedBlock& partialBlock = *(*queuedBlockIt)->partialBlock;
                ReadStatus status = partialBlock.InitData(cmpctblock);
                if (status == READ_STATUS_INVALID) {
                    MarkBlockAsReceived(pindex->GetBlockHash()); // Reset in-flight state in case of whitelist
                    Misbehaving(pfrom->GetId(), 100);
                    LogPrintf("Peer %d sent us invalid compact block\n", pfrom->id);
                    return true;
                } else if (status == READ_STATUS_FAILED) {
                    // Duplicate txindexes, the block is now in-flight, so just request it
                    std::vector<CInv> vInv(1);
                    vInv[0] = CInv(MSG_BLOCK, cmpctblock.header.GetHash());
                    pfrom->PushMessage(NetMsgType::GETDATA, vInv);
                    return true;
                }

                BlockTransactionsRequest req;
                for (size_t i = 0; i < cmpctblock.BlockTxCount(); i++) {
                    if (!partialBlock.IsTxAvailable(i))
                        req.indexes.push_back(i);
                }
                if (req.indexes.empty()) {
                    // Dirty hack to jump to BLOCKTXN code (TODO: move message handling into their own functions)
                    BlockTransactions txn;
                    txn.blockhash = cmpctblock.header.GetHash();
                    CDataStream blockTxnMsg(SER_NETWORK, PROTOCOL_VERSION);
                    blockTxnMsg << txn;
                    return ProcessMessage(pfrom, NetMsgType::BLOCKTXN, blockTxnMsg, nTimeReceived, chainparams, connman);
                } else {
                    req.blockhash = pindex->GetBlockHash();
                    pfrom->PushMessage(NetMsgType::GETBLOCKTXN, req);
                }
            }
        } else {
            if (fAlreadyInFlight) {
                // We requested this block, but its far into the future, so our
                // mempool will probably be useless - request the block normally
                std::vector<CInv> vInv(1);
                vInv[0] = CInv(MSG_BLOCK, cmpctblock.header.GetHash());
                pfrom->PushMessage(NetMsgType::GETDATA, vInv);
                return true;
            } else {
                // If this was an announce-cmpctblock, we want the same treatment as a header message
                // Dirty hack to process as if it were just a headers message (TODO: move message handling into their own functions)
                std::vector<CBlock> headers;
                headers.push_back(cmpctblock.header);
                CDataStream vHeadersMsg(SER_NETWORK, PROTOCOL_VERSION);
                vHeadersMsg << headers;
                return ProcessMessage(pfrom, NetMsgType::HEADERS, vHeadersMsg, nTimeReceived, chainparams, connman);
            }
        }

        CheckBlockIndex(chainparams.GetConsensus());
    }

    else if (strCommand == NetMsgType::BLOCKTXN && !fImporting && !fReindex) // Ignore blocks received while importing
    {
        BlockTransactions resp;
        vRecv >> resp;

        if (cclGlobals->dlog.get() != NULL) cclGlobals->dlog->OnNewBlockTransactions(resp);

        LOCK(cs_main);

        map<uint256, pair<NodeId, list<QueuedBlock>::iterator> >::iterator it = mapBlocksInFlight.find(resp.blockhash);
        if (it == mapBlocksInFlight.end() || !it->second.second->partialBlock ||
                it->second.first != pfrom->GetId()) {
            LogPrint("net", "Peer %d sent us block transactions for block we weren't expecting\n", pfrom->id);
            return true;
        }

        PartiallyDownloadedBlock& partialBlock = *it->second.second->partialBlock;
        CBlock block;
        ReadStatus status = partialBlock.FillBlock(block, resp.txn);
        if (status == READ_STATUS_INVALID) {
            MarkBlockAsReceived(resp.blockhash); // Reset in-flight state in case of whitelist
            Misbehaving(pfrom->GetId(), 100);
            LogPrintf("Peer %d sent us invalid compact block/non-matching block transactions\n", pfrom->id);
            return true;
        } else if (status == READ_STATUS_FAILED) {
            // Might have collided, fall back to getdata now :(
            std::vector<CInv> invs;
            invs.push_back(CInv(MSG_BLOCK, resp.blockhash));
            pfrom->PushMessage(NetMsgType::GETDATA, invs);
        } else {
            if (cclGlobals->dlog.get() != NULL) cclGlobals->dlog->OnNewBlock(block);

            CValidationState state;
            ProcessNewBlock(state, chainparams, pfrom, &block, false, NULL, &connman);
            int nDoS;
            if (state.IsInvalid(nDoS)) {
                assert (state.GetRejectCode() < REJECT_INTERNAL); // Blocks are never rejected with internal reject codes
                pfrom->PushMessage(NetMsgType::REJECT, strCommand, (unsigned char)state.GetRejectCode(),
                                   state.GetRejectReason().substr(0, MAX_REJECT_MESSAGE_LENGTH), block.GetHash());
                if (nDoS > 0) {
                    LOCK(cs_main);
                    Misbehaving(pfrom->GetId(), nDoS);
                }
            }
        }
    }


    else if (strCommand == NetMsgType::HEADERS && !fImporting && !fReindex) // Ignore headers received while importing
    {
        std::vector<CBlockHeader> headers;

        // Bypass the normal CBlock deserialization, as we don't want to risk deserializing 2000 full blocks.
        unsigned int nCount = ReadCompactSize(vRecv);
        if (nCount > MAX_HEADERS_RESULTS) {
            LOCK(cs_main);
            Misbehaving(pfrom->GetId(), 20);
            return error("headers message size = %u", nCount);
        }
        headers.resize(nCount);
        for (unsigned int n = 0; n < nCount; n++) {
            vRecv >> headers[n];
            ReadCompactSize(vRecv); // ignore tx count; assume it is 0.
        }

        if (cclGlobals->dlog.get() != NULL) cclGlobals->dlog->OnNewHeaders(headers);

        {
        LOCK(cs_main);

        if (nCount == 0) {
            // Nothing interesting. Stop asking this peers for more headers.
            return true;
        }

        CNodeState *nodestate = State(pfrom->GetId());

        // If this looks like it could be a block announcement (nCount <
        // MAX_BLOCKS_TO_ANNOUNCE), use special logic for handling headers that
        // don't connect:
        // - Send a getheaders message in response to try to connect the chain.
        // - The peer can send up to MAX_UNCONNECTING_HEADERS in a row that
        //   don't connect before giving DoS points
        // - Once a headers message is received that is valid and does connect,
        //   nUnconnectingHeaders gets reset back to 0.
        if (mapBlockIndex.find(headers[0].hashPrevBlock) == mapBlockIndex.end() && nCount < MAX_BLOCKS_TO_ANNOUNCE) {
            nodestate->nUnconnectingHeaders++;
            pfrom->PushMessage(NetMsgType::GETHEADERS, chainActive.GetLocator(pindexBestHeader), uint256());
            LogPrint("net", "received header %s: missing prev block %s, sending getheaders (%d) to end (peer=%d, nUnconnectingHeaders=%d)\n",
                    headers[0].GetHash().ToString(),
                    headers[0].hashPrevBlock.ToString(),
                    pindexBestHeader->nHeight,
                    pfrom->id, nodestate->nUnconnectingHeaders);
            // Set hashLastUnknownBlock for this peer, so that if we
            // eventually get the headers - even from a different peer -
            // we can use this peer to download.
            UpdateBlockAvailability(pfrom->GetId(), headers.back().GetHash());

            if (nodestate->nUnconnectingHeaders % MAX_UNCONNECTING_HEADERS == 0) {
                Misbehaving(pfrom->GetId(), 20);
            }
            return true;
        }

        CBlockIndex *pindexLast = NULL;
        BOOST_FOREACH(const CBlockHeader& header, headers) {
            CValidationState state;
            if (pindexLast != NULL && header.hashPrevBlock != pindexLast->GetBlockHash()) {
                Misbehaving(pfrom->GetId(), 20);
                return error("non-continuous headers sequence");
            }
            if (!AcceptBlockHeader(header, state, chainparams, &pindexLast)) {
                int nDoS;
                if (state.IsInvalid(nDoS)) {
                    if (nDoS > 0)
                        Misbehaving(pfrom->GetId(), nDoS);
                    return error("invalid header received");
                }
            }
        }

        if (nodestate->nUnconnectingHeaders > 0) {
            LogPrint("net", "peer=%d: resetting nUnconnectingHeaders (%d -> 0)\n", pfrom->id, nodestate->nUnconnectingHeaders);
        }
        nodestate->nUnconnectingHeaders = 0;

        assert(pindexLast);
        UpdateBlockAvailability(pfrom->GetId(), pindexLast->GetBlockHash());

        if (nCount == MAX_HEADERS_RESULTS) {
            // Headers message had its maximum size; the peer may have more headers.
            // TODO: optimize: if pindexLast is an ancestor of chainActive.Tip or pindexBestHeader, continue
            // from there instead.
            LogPrint("net", "more getheaders (%d) to end to peer=%d (startheight:%d)\n", pindexLast->nHeight, pfrom->id, pfrom->nStartingHeight);
            pfrom->PushMessage(NetMsgType::GETHEADERS, chainActive.GetLocator(pindexLast), uint256());
        }

        bool fCanDirectFetch = CanDirectFetch(chainparams.GetConsensus());
        // If this set of headers is valid and ends in a block with at least as
        // much work as our tip, download as much as possible.
        if (fCanDirectFetch && pindexLast->IsValid(BLOCK_VALID_TREE) && chainActive.Tip()->nChainWork <= pindexLast->nChainWork) {
            vector<CBlockIndex *> vToFetch;
            CBlockIndex *pindexWalk = pindexLast;
            // Calculate all the blocks we'd need to switch to pindexLast, up to a limit.
            while (pindexWalk && !chainActive.Contains(pindexWalk) && vToFetch.size() <= MAX_BLOCKS_IN_TRANSIT_PER_PEER) {
                if (!(pindexWalk->nStatus & BLOCK_HAVE_DATA) &&
                        !mapBlocksInFlight.count(pindexWalk->GetBlockHash()) &&
                        (!IsWitnessEnabled(pindexWalk->pprev, chainparams.GetConsensus()) || State(pfrom->GetId())->fHaveWitness)) {
                    // We don't have this block, and it's not yet in flight.
                    vToFetch.push_back(pindexWalk);
                }
                pindexWalk = pindexWalk->pprev;
            }
            // If pindexWalk still isn't on our main chain, we're looking at a
            // very large reorg at a time we think we're close to caught up to
            // the main chain -- this shouldn't really happen.  Bail out on the
            // direct fetch and rely on parallel download instead.
            if (!chainActive.Contains(pindexWalk)) {
                LogPrint("net", "Large reorg, won't direct fetch to %s (%d)\n",
                        pindexLast->GetBlockHash().ToString(),
                        pindexLast->nHeight);
            } else {
                vector<CInv> vGetData;
                // Download as much as possible, from earliest to latest.
                BOOST_REVERSE_FOREACH(CBlockIndex *pindex, vToFetch) {
                    if (nodestate->nBlocksInFlight >= MAX_BLOCKS_IN_TRANSIT_PER_PEER) {
                        // Can't download any more from this peer
                        break;
                    }
                    uint32_t nFetchFlags = GetFetchFlags(pfrom, pindex->pprev, chainparams.GetConsensus());
                    vGetData.push_back(CInv(MSG_BLOCK | nFetchFlags, pindex->GetBlockHash()));
                    MarkBlockAsInFlight(pfrom->GetId(), pindex->GetBlockHash(), chainparams.GetConsensus(), pindex);
                    LogPrint("net", "Requesting block %s from  peer=%d\n",
                            pindex->GetBlockHash().ToString(), pfrom->id);
                }
                if (vGetData.size() > 1) {
                    LogPrint("net", "Downloading blocks toward %s (%d) via headers direct fetch\n",
                            pindexLast->GetBlockHash().ToString(), pindexLast->nHeight);
                }
                if (vGetData.size() > 0) {
                    if (nodestate->fProvidesHeaderAndIDs && vGetData.size() == 1 && mapBlocksInFlight.size() == 1 && pindexLast->pprev->IsValid(BLOCK_VALID_CHAIN) && !(pfrom->GetLocalServices() & NODE_WITNESS)) {
                        // We seem to be rather well-synced, so it appears pfrom was the first to provide us
                        // with this block! Let's get them to announce using compact blocks in the future.
                        MaybeSetPeerAsAnnouncingHeaderAndIDs(nodestate, pfrom, connman);
                        // In any case, we want to download using a compact block, not a regular one
                        vGetData[0] = CInv(MSG_CMPCT_BLOCK, vGetData[0].hash);
                    }
                    pfrom->PushMessage(NetMsgType::GETDATA, vGetData);
                }
            }
        }

        CheckBlockIndex(chainparams.GetConsensus());
        }

        NotifyHeaderTip();
    }

    else if (strCommand == NetMsgType::BLOCK && !fImporting && !fReindex) // Ignore blocks received while importing
    {
        CBlock block;
        vRecv >> block;

        if (cclGlobals->dlog.get() != NULL) cclGlobals->dlog->OnNewBlock(block);

        LogPrint("net", "received block %s peer=%d\n", block.GetHash().ToString(), pfrom->id);

        CValidationState state;
        // Process all blocks from whitelisted peers, even if not requested,
        // unless we're still syncing with the network.
        // Such an unrequested block may still be processed, subject to the
        // conditions in AcceptBlock().
        bool forceProcessing = pfrom->fWhitelisted && !IsInitialBlockDownload();
        ProcessNewBlock(state, chainparams, pfrom, &block, forceProcessing, NULL, &connman);
        int nDoS;
        if (state.IsInvalid(nDoS)) {
            assert (state.GetRejectCode() < REJECT_INTERNAL); // Blocks are never rejected with internal reject codes
            pfrom->PushMessage(NetMsgType::REJECT, strCommand, (unsigned char)state.GetRejectCode(),
                               state.GetRejectReason().substr(0, MAX_REJECT_MESSAGE_LENGTH), block.GetHash());
            if (nDoS > 0) {
                LOCK(cs_main);
                Misbehaving(pfrom->GetId(), nDoS);
            }
        }

    }


    else if (strCommand == NetMsgType::GETADDR)
    {
        // This asymmetric behavior for inbound and outbound connections was introduced
        // to prevent a fingerprinting attack: an attacker can send specific fake addresses
        // to users' AddrMan and later request them by sending getaddr messages.
        // Making nodes which are behind NAT and can only make outgoing connections ignore
        // the getaddr message mitigates the attack.
        if (!pfrom->fInbound) {
            LogPrint("net", "Ignoring \"getaddr\" from outbound connection. peer=%d\n", pfrom->id);
            return true;
        }

        // Only send one GetAddr response per connection to reduce resource waste
        //  and discourage addr stamping of INV announcements.
        if (pfrom->fSentAddr) {
            LogPrint("net", "Ignoring repeated \"getaddr\". peer=%d\n", pfrom->id);
            return true;
        }
        pfrom->fSentAddr = true;

        pfrom->vAddrToSend.clear();
        vector<CAddress> vAddr = connman.GetAddresses();
        BOOST_FOREACH(const CAddress &addr, vAddr)
            pfrom->PushAddress(addr);
    }


    else if (strCommand == NetMsgType::MEMPOOL)
    {
        if (!(pfrom->GetLocalServices() & NODE_BLOOM) && !pfrom->fWhitelisted)
        {
            LogPrint("net", "mempool request with bloom filters disabled, disconnect peer=%d\n", pfrom->GetId());
            pfrom->fDisconnect = true;
            return true;
        }

        if (connman.OutboundTargetReached(false) && !pfrom->fWhitelisted)
        {
            LogPrint("net", "mempool request with bandwidth limit reached, disconnect peer=%d\n", pfrom->GetId());
            pfrom->fDisconnect = true;
            return true;
        }

        LOCK(pfrom->cs_inventory);
        pfrom->fSendMempool = true;
    }


    else if (strCommand == NetMsgType::PING)
    {
        if (pfrom->nVersion > BIP0031_VERSION)
        {
            uint64_t nonce = 0;
            vRecv >> nonce;
            // Echo the message back with the nonce. This allows for two useful features:
            //
            // 1) A remote node can quickly check if the connection is operational
            // 2) Remote nodes can measure the latency of the network thread. If this node
            //    is overloaded it won't respond to pings quickly and the remote node can
            //    avoid sending us more work, like chain download requests.
            //
            // The nonce stops the remote getting confused between different pings: without
            // it, if the remote node sends a ping once per second and this node takes 5
            // seconds to respond to each, the 5th ping the remote sends would appear to
            // return very quickly.
            pfrom->PushMessage(NetMsgType::PONG, nonce);
        }
    }


    else if (strCommand == NetMsgType::PONG)
    {
        int64_t pingUsecEnd = nTimeReceived;
        uint64_t nonce = 0;
        size_t nAvail = vRecv.in_avail();
        bool bPingFinished = false;
        std::string sProblem;

        if (nAvail >= sizeof(nonce)) {
            vRecv >> nonce;

            // Only process pong message if there is an outstanding ping (old ping without nonce should never pong)
            if (pfrom->nPingNonceSent != 0) {
                if (nonce == pfrom->nPingNonceSent) {
                    // Matching pong received, this ping is no longer outstanding
                    bPingFinished = true;
                    int64_t pingUsecTime = pingUsecEnd - pfrom->nPingUsecStart;
                    if (pingUsecTime > 0) {
                        // Successful ping time measurement, replace previous
                        pfrom->nPingUsecTime = pingUsecTime;
                        pfrom->nMinPingUsecTime = std::min(pfrom->nMinPingUsecTime, pingUsecTime);
                    } else {
                        // This should never happen
                        sProblem = "Timing mishap";
                    }
                } else {
                    // Nonce mismatches are normal when pings are overlapping
                    sProblem = "Nonce mismatch";
                    if (nonce == 0) {
                        // This is most likely a bug in another implementation somewhere; cancel this ping
                        bPingFinished = true;
                        sProblem = "Nonce zero";
                    }
                }
            } else {
                sProblem = "Unsolicited pong without ping";
            }
        } else {
            // This is most likely a bug in another implementation somewhere; cancel this ping
            bPingFinished = true;
            sProblem = "Short payload";
        }

        if (!(sProblem.empty())) {
            LogPrint("net", "pong peer=%d: %s, %x expected, %x received, %u bytes\n",
                pfrom->id,
                sProblem,
                pfrom->nPingNonceSent,
                nonce,
                nAvail);
        }
        if (bPingFinished) {
            pfrom->nPingNonceSent = 0;
        }
    }


    else if (strCommand == NetMsgType::FILTERLOAD)
    {
        CBloomFilter filter;
        vRecv >> filter;

        if (!filter.IsWithinSizeConstraints())
        {
            // There is no excuse for sending a too-large filter
            LOCK(cs_main);
            Misbehaving(pfrom->GetId(), 100);
        }
        else
        {
            LOCK(pfrom->cs_filter);
            delete pfrom->pfilter;
            pfrom->pfilter = new CBloomFilter(filter);
            pfrom->pfilter->UpdateEmptyFull();
            pfrom->fRelayTxes = true;
        }
    }


    else if (strCommand == NetMsgType::FILTERADD)
    {
        vector<unsigned char> vData;
        vRecv >> vData;

        // Nodes must NEVER send a data item > 520 bytes (the max size for a script data object,
        // and thus, the maximum size any matched object can have) in a filteradd message
        bool bad = false;
        if (vData.size() > MAX_SCRIPT_ELEMENT_SIZE) {
            bad = true;
        } else {
            LOCK(pfrom->cs_filter);
            if (pfrom->pfilter) {
                pfrom->pfilter->insert(vData);
            } else {
                bad = true;
            }
        }
        if (bad) {
            LOCK(cs_main);
            Misbehaving(pfrom->GetId(), 100);
        }
    }


    else if (strCommand == NetMsgType::FILTERCLEAR)
    {
        LOCK(pfrom->cs_filter);
        delete pfrom->pfilter;
        pfrom->pfilter = new CBloomFilter();
        pfrom->fRelayTxes = true;
    }


    else if (strCommand == NetMsgType::REJECT)
    {
        if (fDebug) {
            try {
                string strMsg; unsigned char ccode; string strReason;
                vRecv >> LIMITED_STRING(strMsg, CMessageHeader::COMMAND_SIZE) >> ccode >> LIMITED_STRING(strReason, MAX_REJECT_MESSAGE_LENGTH);

                ostringstream ss;
                ss << strMsg << " code " << itostr(ccode) << ": " << strReason;

                if (strMsg == NetMsgType::BLOCK || strMsg == NetMsgType::TX)
                {
                    uint256 hash;
                    vRecv >> hash;
                    ss << ": hash " << hash.ToString();
                }
                LogPrint("net", "Reject %s\n", SanitizeString(ss.str()));
            } catch (const std::ios_base::failure&) {
                // Avoid feedback loops by preventing reject messages from triggering a new reject message.
                LogPrint("net", "Unparseable reject message received\n");
            }
        }
    }

    else if (strCommand == NetMsgType::FEEFILTER) {
        CAmount newFeeFilter = 0;
        vRecv >> newFeeFilter;
        if (MoneyRange(newFeeFilter)) {
            {
                LOCK(pfrom->cs_feeFilter);
                pfrom->minFeeFilter = newFeeFilter;
            }
            LogPrint("net", "received: feefilter of %s from peer=%d\n", CFeeRate(newFeeFilter).ToString(), pfrom->id);
        }
    }

    else if (strCommand == NetMsgType::NOTFOUND) {
        // We do not care about the NOTFOUND message, but logging an Unknown Command
        // message would be undesirable as we transmit it ourselves.
    }

    else {
        // Ignore unknown commands for extensibility
        LogPrint("net", "Unknown command \"%s\" from peer=%d\n", SanitizeString(strCommand), pfrom->id);
    }



    return true;
}

// requires LOCK(cs_vRecvMsg)
bool ProcessMessages(CNode* pfrom, CConnman& connman)
{
    const CChainParams& chainparams = Params();
    unsigned int nMaxSendBufferSize = connman.GetSendBufferSize();
    //if (fDebug)
    //    LogPrintf("%s(%u messages)\n", __func__, pfrom->vRecvMsg.size());

    //
    // Message format
    //  (4) message start
    //  (12) command
    //  (4) size
    //  (4) checksum
    //  (x) data
    //
    bool fOk = true;

    if (!pfrom->vRecvGetData.empty())
        ProcessGetData(pfrom, chainparams.GetConsensus(), connman);

    // this maintains the order of responses
    if (!pfrom->vRecvGetData.empty()) return fOk;

    std::deque<CNetMessage>::iterator it = pfrom->vRecvMsg.begin();
    while (!pfrom->fDisconnect && it != pfrom->vRecvMsg.end()) {
        // Don't bother if send buffer is too full to respond anyway
        if (pfrom->nSendSize >= nMaxSendBufferSize)
            break;

        // get next message
        CNetMessage& msg = *it;

        //if (fDebug)
        //    LogPrintf("%s(message %u msgsz, %u bytes, complete:%s)\n", __func__,
        //            msg.hdr.nMessageSize, msg.vRecv.size(),
        //            msg.complete() ? "Y" : "N");

        // end, if an incomplete message is found
        if (!msg.complete())
            break;

        // at this point, any failure means we can delete the current message
        it++;

        // Scan for message start
        if (memcmp(msg.hdr.pchMessageStart, chainparams.MessageStart(), MESSAGE_START_SIZE) != 0) {
            LogPrintf("PROCESSMESSAGE: INVALID MESSAGESTART %s peer=%d\n", SanitizeString(msg.hdr.GetCommand()), pfrom->id);
            fOk = false;
            break;
        }

        // Read header
        CMessageHeader& hdr = msg.hdr;
        if (!hdr.IsValid(chainparams.MessageStart()))
        {
            LogPrintf("PROCESSMESSAGE: ERRORS IN HEADER %s peer=%d\n", SanitizeString(hdr.GetCommand()), pfrom->id);
            continue;
        }
        string strCommand = hdr.GetCommand();

        // Message size
        unsigned int nMessageSize = hdr.nMessageSize;

        // Checksum
        CDataStream& vRecv = msg.vRecv;
        uint256 hash = Hash(vRecv.begin(), vRecv.begin() + nMessageSize);
        unsigned int nChecksum = ReadLE32((unsigned char*)&hash);
        if (nChecksum != hdr.nChecksum)
        {
            LogPrintf("%s(%s, %u bytes): CHECKSUM ERROR nChecksum=%08x hdr.nChecksum=%08x\n", __func__,
               SanitizeString(strCommand), nMessageSize, nChecksum, hdr.nChecksum);
            continue;
        }

        // Process message
        bool fRet = false;
        try
        {
            fRet = ProcessMessage(pfrom, strCommand, vRecv, msg.nTime, chainparams, connman);
            boost::this_thread::interruption_point();
        }
        catch (const std::ios_base::failure& e)
        {
            pfrom->PushMessage(NetMsgType::REJECT, strCommand, REJECT_MALFORMED, string("error parsing message"));
            if (strstr(e.what(), "end of data"))
            {
                // Allow exceptions from under-length message on vRecv
                LogPrintf("%s(%s, %u bytes): Exception '%s' caught, normally caused by a message being shorter than its stated length\n", __func__, SanitizeString(strCommand), nMessageSize, e.what());
            }
            else if (strstr(e.what(), "size too large"))
            {
                // Allow exceptions from over-long size
                LogPrintf("%s(%s, %u bytes): Exception '%s' caught\n", __func__, SanitizeString(strCommand), nMessageSize, e.what());
            }
            else if (strstr(e.what(), "non-canonical ReadCompactSize()"))
            {
                // Allow exceptions from non-canonical encoding
                LogPrintf("%s(%s, %u bytes): Exception '%s' caught\n", __func__, SanitizeString(strCommand), nMessageSize, e.what());
            }
            else
            {
                PrintExceptionContinue(&e, "ProcessMessages()");
            }
        }
        catch (const boost::thread_interrupted&) {
            throw;
        }
        catch (const std::exception& e) {
            PrintExceptionContinue(&e, "ProcessMessages()");
        } catch (...) {
            PrintExceptionContinue(NULL, "ProcessMessages()");
        }

        if (!fRet)
            LogPrintf("%s(%s, %u bytes) FAILED peer=%d\n", __func__, SanitizeString(strCommand), nMessageSize, pfrom->id);

        break;
    }

    // In case the connection got shut down, its receive buffer was wiped
    if (!pfrom->fDisconnect)
        pfrom->vRecvMsg.erase(pfrom->vRecvMsg.begin(), it);

    return fOk;
}

class CompareInvMempoolOrder
{
    CTxMemPool *mp;
public:
    CompareInvMempoolOrder(CTxMemPool *mempool)
    {
        mp = mempool;
    }

    bool operator()(std::set<uint256>::iterator a, std::set<uint256>::iterator b)
    {
        /* As std::make_heap produces a max-heap, we want the entries with the
         * fewest ancestors/highest fee to sort later. */
        return mp->CompareDepthAndScore(*b, *a);
    }
};

bool SendMessages(CNode* pto, CConnman& connman)
{
    const Consensus::Params& consensusParams = Params().GetConsensus();
    {
        // Don't send anything until we get its version message
        if (pto->nVersion == 0)
            return true;

        //
        // Message: ping
        //
        bool pingSend = false;
        if (pto->fPingQueued) {
            // RPC ping request by user
            pingSend = true;
        }
        if (pto->nPingNonceSent == 0 && pto->nPingUsecStart + PING_INTERVAL * 1000000 < GetTimeMicros()) {
            // Ping automatically sent as a latency probe & keepalive.
            pingSend = true;
        }
        if (pingSend) {
            uint64_t nonce = 0;
            while (nonce == 0) {
                GetRandBytes((unsigned char*)&nonce, sizeof(nonce));
            }
            pto->fPingQueued = false;
            pto->nPingUsecStart = GetTimeMicros();
            if (pto->nVersion > BIP0031_VERSION) {
                pto->nPingNonceSent = nonce;
                pto->PushMessage(NetMsgType::PING, nonce);
            } else {
                // Peer is too old to support ping command with nonce, pong will never arrive.
                pto->nPingNonceSent = 0;
                pto->PushMessage(NetMsgType::PING);
            }
        }

        TRY_LOCK(cs_main, lockMain); // Acquire cs_main for IsInitialBlockDownload() and CNodeState()
        if (!lockMain)
            return true;

        // Address refresh broadcast
        int64_t nNow = GetTimeMicros();
        if (!IsInitialBlockDownload() && pto->nNextLocalAddrSend < nNow) {
            AdvertiseLocal(pto);
            pto->nNextLocalAddrSend = PoissonNextSend(nNow, AVG_LOCAL_ADDRESS_BROADCAST_INTERVAL);
        }

        //
        // Message: addr
        //
        if (pto->nNextAddrSend < nNow) {
            pto->nNextAddrSend = PoissonNextSend(nNow, AVG_ADDRESS_BROADCAST_INTERVAL);
            vector<CAddress> vAddr;
            vAddr.reserve(pto->vAddrToSend.size());
            BOOST_FOREACH(const CAddress& addr, pto->vAddrToSend)
            {
                if (!pto->addrKnown.contains(addr.GetKey()))
                {
                    pto->addrKnown.insert(addr.GetKey());
                    vAddr.push_back(addr);
                    // receiver rejects addr messages larger than 1000
                    if (vAddr.size() >= 1000)
                    {
                        pto->PushMessage(NetMsgType::ADDR, vAddr);
                        vAddr.clear();
                    }
                }
            }
            pto->vAddrToSend.clear();
            if (!vAddr.empty())
                pto->PushMessage(NetMsgType::ADDR, vAddr);
            // we only send the big addr message once
            if (pto->vAddrToSend.capacity() > 40)
                pto->vAddrToSend.shrink_to_fit();
        }

        CNodeState &state = *State(pto->GetId());
        if (state.fShouldBan) {
            if (pto->fWhitelisted)
                LogPrintf("Warning: not punishing whitelisted peer %s!\n", pto->addr.ToString());
            else {
                pto->fDisconnect = true;
                if (pto->addr.IsLocal())
                    LogPrintf("Warning: not banning local peer %s!\n", pto->addr.ToString());
                else
                {
                    connman.Ban(pto->addr, BanReasonNodeMisbehaving);
                }
            }
            state.fShouldBan = false;
        }

        BOOST_FOREACH(const CBlockReject& reject, state.rejects)
            pto->PushMessage(NetMsgType::REJECT, (string)NetMsgType::BLOCK, reject.chRejectCode, reject.strRejectReason, reject.hashBlock);
        state.rejects.clear();

        // Start block sync
        if (pindexBestHeader == NULL)
            pindexBestHeader = chainActive.Tip();
        bool fFetch = state.fPreferredDownload || (nPreferredDownload == 0 && !pto->fClient && !pto->fOneShot); // Download if this is a nice peer, or we have no nice peers and this one might do.
        if (!state.fSyncStarted && !pto->fClient && !fImporting && !fReindex) {
            // Only actively request headers from a single peer, unless we're close to today.
            if ((nSyncStarted == 0 && fFetch) || pindexBestHeader->GetBlockTime() > GetAdjustedTime() - 24 * 60 * 60) {
                state.fSyncStarted = true;
                nSyncStarted++;
                const CBlockIndex *pindexStart = pindexBestHeader;
                /* If possible, start at the block preceding the currently
                   best known header.  This ensures that we always get a
                   non-empty list of headers back as long as the peer
                   is up-to-date.  With a non-empty response, we can initialise
                   the peer's known best block.  This wouldn't be possible
                   if we requested starting at pindexBestHeader and
                   got back an empty response.  */
                if (pindexStart->pprev)
                    pindexStart = pindexStart->pprev;
                LogPrint("net", "initial getheaders (%d) to peer=%d (startheight:%d)\n", pindexStart->nHeight, pto->id, pto->nStartingHeight);
                pto->PushMessage(NetMsgType::GETHEADERS, chainActive.GetLocator(pindexStart), uint256());
            }
        }

        // Resend wallet transactions that haven't gotten in a block yet
        // Except during reindex, importing and IBD, when old wallet
        // transactions become unconfirmed and spams other nodes.
        if (!fReindex && !fImporting && !IsInitialBlockDownload())
        {
            GetMainSignals().Broadcast(nTimeBestReceived, &connman);
        }

        //
        // Try sending block announcements via headers
        //
        {
            // If we have less than MAX_BLOCKS_TO_ANNOUNCE in our
            // list of block hashes we're relaying, and our peer wants
            // headers announcements, then find the first header
            // not yet known to our peer but would connect, and send.
            // If no header would connect, or if we have too many
            // blocks, or if the peer doesn't want headers, just
            // add all to the inv queue.
            LOCK(pto->cs_inventory);
            vector<CBlock> vHeaders;
            bool fRevertToInv = ((!state.fPreferHeaders &&
                                 (!state.fPreferHeaderAndIDs || pto->vBlockHashesToAnnounce.size() > 1)) ||
                                pto->vBlockHashesToAnnounce.size() > MAX_BLOCKS_TO_ANNOUNCE);
            CBlockIndex *pBestIndex = NULL; // last header queued for delivery
            ProcessBlockAvailability(pto->id); // ensure pindexBestKnownBlock is up-to-date

            if (!fRevertToInv) {
                bool fFoundStartingHeader = false;
                // Try to find first header that our peer doesn't have, and
                // then send all headers past that one.  If we come across any
                // headers that aren't on chainActive, give up.
                BOOST_FOREACH(const uint256 &hash, pto->vBlockHashesToAnnounce) {
                    BlockMap::iterator mi = mapBlockIndex.find(hash);
                    assert(mi != mapBlockIndex.end());
                    CBlockIndex *pindex = mi->second;
                    if (chainActive[pindex->nHeight] != pindex) {
                        // Bail out if we reorged away from this block
                        fRevertToInv = true;
                        break;
                    }
                    if (pBestIndex != NULL && pindex->pprev != pBestIndex) {
                        // This means that the list of blocks to announce don't
                        // connect to each other.
                        // This shouldn't really be possible to hit during
                        // regular operation (because reorgs should take us to
                        // a chain that has some block not on the prior chain,
                        // which should be caught by the prior check), but one
                        // way this could happen is by using invalidateblock /
                        // reconsiderblock repeatedly on the tip, causing it to
                        // be added multiple times to vBlockHashesToAnnounce.
                        // Robustly deal with this rare situation by reverting
                        // to an inv.
                        fRevertToInv = true;
                        break;
                    }
                    pBestIndex = pindex;
                    if (fFoundStartingHeader) {
                        // add this to the headers message
                        vHeaders.push_back(pindex->GetBlockHeader());
                    } else if (PeerHasHeader(&state, pindex)) {
                        continue; // keep looking for the first new block
                    } else if (pindex->pprev == NULL || PeerHasHeader(&state, pindex->pprev)) {
                        // Peer doesn't have this header but they do have the prior one.
                        // Start sending headers.
                        fFoundStartingHeader = true;
                        vHeaders.push_back(pindex->GetBlockHeader());
                    } else {
                        // Peer doesn't have this header or the prior one -- nothing will
                        // connect, so bail out.
                        fRevertToInv = true;
                        break;
                    }
                }
            }
            if (!fRevertToInv && !vHeaders.empty()) {
                if (vHeaders.size() == 1 && state.fPreferHeaderAndIDs) {
                    // We only send up to 1 block as header-and-ids, as otherwise
                    // probably means we're doing an initial-ish-sync or they're slow
                    LogPrint("net", "%s sending header-and-ids %s to peer %d\n", __func__,
                            vHeaders.front().GetHash().ToString(), pto->id);
                    //TODO: Shouldn't need to reload block from disk, but requires refactor
                    CBlock block;
                    assert(ReadBlockFromDisk(block, pBestIndex, consensusParams));
                    CBlockHeaderAndShortTxIDs cmpctblock(block);
                    pto->PushMessageWithFlag(SERIALIZE_TRANSACTION_NO_WITNESS, NetMsgType::CMPCTBLOCK, cmpctblock);
                    state.pindexBestHeaderSent = pBestIndex;
                } else if (state.fPreferHeaders) {
                    if (vHeaders.size() > 1) {
                        LogPrint("net", "%s: %u headers, range (%s, %s), to peer=%d\n", __func__,
                                vHeaders.size(),
                                vHeaders.front().GetHash().ToString(),
                                vHeaders.back().GetHash().ToString(), pto->id);
                    } else {
                        LogPrint("net", "%s: sending header %s to peer=%d\n", __func__,
                                vHeaders.front().GetHash().ToString(), pto->id);
                    }
                    pto->PushMessage(NetMsgType::HEADERS, vHeaders);
                    state.pindexBestHeaderSent = pBestIndex;
                } else
                    fRevertToInv = true;
            }
            if (fRevertToInv) {
                // If falling back to using an inv, just try to inv the tip.
                // The last entry in vBlockHashesToAnnounce was our tip at some point
                // in the past.
                if (!pto->vBlockHashesToAnnounce.empty()) {
                    const uint256 &hashToAnnounce = pto->vBlockHashesToAnnounce.back();
                    BlockMap::iterator mi = mapBlockIndex.find(hashToAnnounce);
                    assert(mi != mapBlockIndex.end());
                    CBlockIndex *pindex = mi->second;

                    // Warn if we're announcing a block that is not on the main chain.
                    // This should be very rare and could be optimized out.
                    // Just log for now.
                    if (chainActive[pindex->nHeight] != pindex) {
                        LogPrint("net", "Announcing block %s not on main chain (tip=%s)\n",
                            hashToAnnounce.ToString(), chainActive.Tip()->GetBlockHash().ToString());
                    }

                    // If the peer's chain has this block, don't inv it back.
                    if (!PeerHasHeader(&state, pindex)) {
                        pto->PushInventory(CInv(MSG_BLOCK, hashToAnnounce));
                        LogPrint("net", "%s: sending inv peer=%d hash=%s\n", __func__,
                            pto->id, hashToAnnounce.ToString());
                    }
                }
            }
            pto->vBlockHashesToAnnounce.clear();
        }

        //
        // Message: inventory
        //
        vector<CInv> vInv;
        {
            LOCK(pto->cs_inventory);
            vInv.reserve(std::max<size_t>(pto->vInventoryBlockToSend.size(), INVENTORY_BROADCAST_MAX));

            // Add blocks
            BOOST_FOREACH(const uint256& hash, pto->vInventoryBlockToSend) {
                vInv.push_back(CInv(MSG_BLOCK, hash));
                if (vInv.size() == MAX_INV_SZ) {
                    pto->PushMessage(NetMsgType::INV, vInv);
                    vInv.clear();
                }
            }
            pto->vInventoryBlockToSend.clear();

            // Check whether periodic sends should happen
            bool fSendTrickle = pto->fWhitelisted;
            if (pto->nNextInvSend < nNow) {
                fSendTrickle = true;
                // Use half the delay for outbound peers, as there is less privacy concern for them.
                pto->nNextInvSend = PoissonNextSend(nNow, INVENTORY_BROADCAST_INTERVAL >> !pto->fInbound);
            }

            // Time to send but the peer has requested we not relay transactions.
            if (fSendTrickle) {
                LOCK(pto->cs_filter);
                if (!pto->fRelayTxes) pto->setInventoryTxToSend.clear();
            }

            // Respond to BIP35 mempool requests
            if (fSendTrickle && pto->fSendMempool) {
                auto vtxinfo = mempool.infoAll();
                pto->fSendMempool = false;
                CAmount filterrate = 0;
                {
                    LOCK(pto->cs_feeFilter);
                    filterrate = pto->minFeeFilter;
                }

                LOCK(pto->cs_filter);

                for (const auto& txinfo : vtxinfo) {
                    const uint256& hash = txinfo.tx->GetHash();
                    CInv inv(MSG_TX, hash);
                    pto->setInventoryTxToSend.erase(hash);
                    if (filterrate) {
                        if (txinfo.feeRate.GetFeePerK() < filterrate)
                            continue;
                    }
                    if (pto->pfilter) {
                        if (!pto->pfilter->IsRelevantAndUpdate(*txinfo.tx)) continue;
                    }
                    pto->filterInventoryKnown.insert(hash);
                    vInv.push_back(inv);
                    if (vInv.size() == MAX_INV_SZ) {
                        pto->PushMessage(NetMsgType::INV, vInv);
                        vInv.clear();
                    }
                }
                pto->timeLastMempoolReq = GetTime();
            }

            // Determine transactions to relay
            if (fSendTrickle) {
                // Produce a vector with all candidates for sending
                vector<std::set<uint256>::iterator> vInvTx;
                vInvTx.reserve(pto->setInventoryTxToSend.size());
                for (std::set<uint256>::iterator it = pto->setInventoryTxToSend.begin(); it != pto->setInventoryTxToSend.end(); it++) {
                    vInvTx.push_back(it);
                }
                CAmount filterrate = 0;
                {
                    LOCK(pto->cs_feeFilter);
                    filterrate = pto->minFeeFilter;
                }
                // Topologically and fee-rate sort the inventory we send for privacy and priority reasons.
                // A heap is used so that not all items need sorting if only a few are being sent.
                CompareInvMempoolOrder compareInvMempoolOrder(&mempool);
                std::make_heap(vInvTx.begin(), vInvTx.end(), compareInvMempoolOrder);
                // No reason to drain out at many times the network's capacity,
                // especially since we have many peers and some will draw much shorter delays.
                unsigned int nRelayedTransactions = 0;
                LOCK(pto->cs_filter);
                while (!vInvTx.empty() && nRelayedTransactions < INVENTORY_BROADCAST_MAX) {
                    // Fetch the top element from the heap
                    std::pop_heap(vInvTx.begin(), vInvTx.end(), compareInvMempoolOrder);
                    std::set<uint256>::iterator it = vInvTx.back();
                    vInvTx.pop_back();
                    uint256 hash = *it;
                    // Remove it from the to-be-sent set
                    pto->setInventoryTxToSend.erase(it);
                    // Check if not in the filter already
                    if (pto->filterInventoryKnown.contains(hash)) {
                        continue;
                    }
                    // Not in the mempool anymore? don't bother sending it.
                    auto txinfo = mempool.info(hash);
                    if (!txinfo.tx) {
                        continue;
                    }
                    if (filterrate && txinfo.feeRate.GetFeePerK() < filterrate) {
                        continue;
                    }
                    if (pto->pfilter && !pto->pfilter->IsRelevantAndUpdate(*txinfo.tx)) continue;
                    // Send
                    vInv.push_back(CInv(MSG_TX, hash));
                    nRelayedTransactions++;
                    {
                        // Expire old relay messages
                        while (!vRelayExpiration.empty() && vRelayExpiration.front().first < nNow)
                        {
                            mapRelay.erase(vRelayExpiration.front().second);
                            vRelayExpiration.pop_front();
                        }

                        auto ret = mapRelay.insert(std::make_pair(hash, std::move(txinfo.tx)));
                        if (ret.second) {
                            vRelayExpiration.push_back(std::make_pair(nNow + 15 * 60 * 1000000, ret.first));
                        }
                    }
                    if (vInv.size() == MAX_INV_SZ) {
                        pto->PushMessage(NetMsgType::INV, vInv);
                        vInv.clear();
                    }
                    pto->filterInventoryKnown.insert(hash);
                }
            }
        }
        if (!vInv.empty())
            pto->PushMessage(NetMsgType::INV, vInv);

        // Detect whether we're stalling
        nNow = GetTimeMicros();
        if (!pto->fDisconnect && state.nStallingSince && state.nStallingSince < nNow - 1000000 * BLOCK_STALLING_TIMEOUT) {
            // Stalling only triggers when the block download window cannot move. During normal steady state,
            // the download window should be much larger than the to-be-downloaded set of blocks, so disconnection
            // should only happen during initial block download.
            LogPrintf("Peer=%d is stalling block download, disconnecting\n", pto->id);
            pto->fDisconnect = true;
        }
        // In case there is a block that has been in flight from this peer for 2 + 0.5 * N times the block interval
        // (with N the number of peers from which we're downloading validated blocks), disconnect due to timeout.
        // We compensate for other peers to prevent killing off peers due to our own downstream link
        // being saturated. We only count validated in-flight blocks so peers can't advertise non-existing block hashes
        // to unreasonably increase our timeout.
        if (!pto->fDisconnect && state.vBlocksInFlight.size() > 0) {
            QueuedBlock &queuedBlock = state.vBlocksInFlight.front();
            int nOtherPeersWithValidatedDownloads = nPeersWithValidatedDownloads - (state.nBlocksInFlightValidHeaders > 0);
            if (nNow > state.nDownloadingSince + consensusParams.nPowTargetSpacing * (BLOCK_DOWNLOAD_TIMEOUT_BASE + BLOCK_DOWNLOAD_TIMEOUT_PER_PEER * nOtherPeersWithValidatedDownloads)) {
                LogPrintf("Timeout downloading block %s from peer=%d, disconnecting\n", queuedBlock.hash.ToString(), pto->id);
                pto->fDisconnect = true;
            }
        }

        //
        // Message: getdata (blocks)
        //
        vector<CInv> vGetData;
        if (!pto->fDisconnect && !pto->fClient && (fFetch || !IsInitialBlockDownload()) && state.nBlocksInFlight < MAX_BLOCKS_IN_TRANSIT_PER_PEER) {
            vector<CBlockIndex*> vToDownload;
            NodeId staller = -1;
            FindNextBlocksToDownload(pto->GetId(), MAX_BLOCKS_IN_TRANSIT_PER_PEER - state.nBlocksInFlight, vToDownload, staller, consensusParams);
            BOOST_FOREACH(CBlockIndex *pindex, vToDownload) {
                uint32_t nFetchFlags = GetFetchFlags(pto, pindex->pprev, consensusParams);
                vGetData.push_back(CInv(MSG_BLOCK | nFetchFlags, pindex->GetBlockHash()));
                MarkBlockAsInFlight(pto->GetId(), pindex->GetBlockHash(), consensusParams, pindex);
                LogPrint("net", "Requesting block %s (%d) peer=%d\n", pindex->GetBlockHash().ToString(),
                    pindex->nHeight, pto->id);
            }
            if (state.nBlocksInFlight == 0 && staller != -1) {
                if (State(staller)->nStallingSince == 0) {
                    State(staller)->nStallingSince = nNow;
                    LogPrint("net", "Stall started peer=%d\n", staller);
                }
            }
        }

        //
        // Message: getdata (non-blocks)
        //
        while (!pto->fDisconnect && !pto->mapAskFor.empty() && (*pto->mapAskFor.begin()).first <= nNow)
        {
            const CInv& inv = (*pto->mapAskFor.begin()).second;
            if (!AlreadyHave(inv))
            {
                if (fDebug)
                    LogPrint("net", "Requesting %s peer=%d\n", inv.ToString(), pto->id);
                vGetData.push_back(inv);
                if (vGetData.size() >= 1000)
                {
                    pto->PushMessage(NetMsgType::GETDATA, vGetData);
                    vGetData.clear();
                }
            } else {
                //If we're not going to ask, don't expect a response.
                pto->setAskFor.erase(inv.hash);
            }
            pto->mapAskFor.erase(pto->mapAskFor.begin());
        }
        if (!vGetData.empty())
            pto->PushMessage(NetMsgType::GETDATA, vGetData);

        //
        // Message: feefilter
        //
        // We don't want white listed peers to filter txs to us if we have -whitelistforcerelay
        if (pto->nVersion >= FEEFILTER_VERSION && GetBoolArg("-feefilter", DEFAULT_FEEFILTER) &&
            !(pto->fWhitelisted && GetBoolArg("-whitelistforcerelay", DEFAULT_WHITELISTFORCERELAY))) {
            CAmount currentFilter = mempool.GetMinFee(GetArg("-maxmempool", DEFAULT_MAX_MEMPOOL_SIZE) * 1000000).GetFeePerK();
            int64_t timeNow = GetTimeMicros();
            if (timeNow > pto->nextSendTimeFeeFilter) {
                CAmount filterToSend = filterRounder.round(currentFilter);
                if (filterToSend != pto->lastSentFeeFilter) {
                    pto->PushMessage(NetMsgType::FEEFILTER, filterToSend);
                    pto->lastSentFeeFilter = filterToSend;
                }
                pto->nextSendTimeFeeFilter = PoissonNextSend(timeNow, AVG_FEEFILTER_BROADCAST_INTERVAL);
            }
            // If the fee filter has changed substantially and it's still more than MAX_FEEFILTER_CHANGE_DELAY
            // until scheduled broadcast, then move the broadcast to within MAX_FEEFILTER_CHANGE_DELAY.
            else if (timeNow + MAX_FEEFILTER_CHANGE_DELAY * 1000000 < pto->nextSendTimeFeeFilter &&
                     (currentFilter < 3 * pto->lastSentFeeFilter / 4 || currentFilter > 4 * pto->lastSentFeeFilter / 3)) {
                pto->nextSendTimeFeeFilter = timeNow + (insecure_rand() % MAX_FEEFILTER_CHANGE_DELAY) * 1000000;
            }
        }
    }
    return true;
}

 std::string CBlockFileInfo::ToString() const {
     return strprintf("CBlockFileInfo(blocks=%u, size=%u, heights=%u...%u, time=%s...%s)", nBlocks, nSize, nHeightFirst, nHeightLast, DateTimeStrFormat("%Y-%m-%d", nTimeFirst), DateTimeStrFormat("%Y-%m-%d", nTimeLast));
 }

ThresholdState VersionBitsTipState(const Consensus::Params& params, Consensus::DeploymentPos pos)
{
    LOCK(cs_main);
    return VersionBitsState(chainActive.Tip(), params, pos, versionbitscache);
}

class CMainCleanup
{
public:
    CMainCleanup() {}
    ~CMainCleanup() {
        // block headers
        BlockMap::iterator it1 = mapBlockIndex.begin();
        for (; it1 != mapBlockIndex.end(); it1++)
            delete (*it1).second;
        mapBlockIndex.clear();

        // orphan transactions
        mapOrphanTransactions.clear();
        mapOrphanTransactionsByPrev.clear();
    }
} instance_of_cmaincleanup;<|MERGE_RESOLUTION|>--- conflicted
+++ resolved
@@ -3739,16 +3739,12 @@
     return true;
 }
 
-<<<<<<< HEAD
 bool AcceptBlock(const CBlock& block, CValidationState& state, CBlockIndex** ppindex, bool fRequested, CDiskBlockPos* dbp)
 {
     return AcceptBlock(block, state, Params(), ppindex, fRequested, dbp, NULL);
 }
 
-bool ProcessNewBlock(CValidationState& state, const CChainParams& chainparams, CNode* pfrom, const CBlock* pblock, bool fForceProcessing, const CDiskBlockPos* dbp)
-=======
 bool ProcessNewBlock(CValidationState& state, const CChainParams& chainparams, CNode* pfrom, const CBlock* pblock, bool fForceProcessing, const CDiskBlockPos* dbp, CConnman* connman)
->>>>>>> 702e6e05
 {
     {
         LOCK(cs_main);
