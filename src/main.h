// Copyright (c) 2009-2010 Satoshi Nakamoto
// Copyright (c) 2009-2015 The Bitcoin Core developers
// Distributed under the MIT software license, see the accompanying
// file COPYING or http://www.opensource.org/licenses/mit-license.php.

#ifndef BITCOIN_MAIN_H
#define BITCOIN_MAIN_H

#if defined(HAVE_CONFIG_H)
#include "config/bitcoin-config.h"
#endif

#include "amount.h"
#include "chain.h"
#include "coins.h"
#include "net.h"
#include "script/script_error.h"
#include "sync.h"
#include "validationinterface.h"
#include "versionbits.h"

#include <algorithm>
#include <exception>
#include <map>
#include <set>
#include <stdint.h>
#include <string>
#include <utility>
#include <vector>

#include <boost/unordered_map.hpp>

class CBlockIndex;
class CBlockTreeDB;
class CBloomFilter;
class CChainParams;
class CInv;
class CConnman;
class CScriptCheck;
class CTxMemPool;
class CValidationInterface;
class CValidationState;

struct PrecomputedTransactionData;
struct LockPoints;

/** Default for DEFAULT_WHITELISTRELAY. */
static const bool DEFAULT_WHITELISTRELAY = true;
/** Default for DEFAULT_WHITELISTFORCERELAY. */
static const bool DEFAULT_WHITELISTFORCERELAY = true;
/** Default for -minrelaytxfee, minimum relay fee for transactions */
static const unsigned int DEFAULT_MIN_RELAY_TX_FEE = 1000;
//! -maxtxfee default
static const CAmount DEFAULT_TRANSACTION_MAXFEE = 0.1 * COIN;
//! Discourage users to set fees higher than this amount (in satoshis) per kB
static const CAmount HIGH_TX_FEE_PER_KB = 0.01 * COIN;
//! -maxtxfee will warn if called with a higher fee than this amount (in satoshis)
static const CAmount HIGH_MAX_TX_FEE = 100 * HIGH_TX_FEE_PER_KB;
/** Default for -maxorphantx, maximum number of orphan transactions kept in memory */
static const unsigned int DEFAULT_MAX_ORPHAN_TRANSACTIONS = 100;
/** Expiration time for orphan transactions in seconds */
static const int64_t ORPHAN_TX_EXPIRE_TIME = 20 * 60;
/** Minimum time between orphan transactions expire time checks in seconds */
static const int64_t ORPHAN_TX_EXPIRE_INTERVAL = 5 * 60;
/** Default for -limitancestorcount, max number of in-mempool ancestors */
static const unsigned int DEFAULT_ANCESTOR_LIMIT = 25;
/** Default for -limitancestorsize, maximum kilobytes of tx + all in-mempool ancestors */
static const unsigned int DEFAULT_ANCESTOR_SIZE_LIMIT = 101;
/** Default for -limitdescendantcount, max number of in-mempool descendants */
static const unsigned int DEFAULT_DESCENDANT_LIMIT = 25;
/** Default for -limitdescendantsize, maximum kilobytes of in-mempool descendants */
static const unsigned int DEFAULT_DESCENDANT_SIZE_LIMIT = 101;
/** Default for -mempoolexpiry, expiration time for mempool transactions in hours */
static const unsigned int DEFAULT_MEMPOOL_EXPIRY = 72;
/** The maximum size of a blk?????.dat file (since 0.8) */
static const unsigned int MAX_BLOCKFILE_SIZE = 0x8000000; // 128 MiB
/** The pre-allocation chunk size for blk?????.dat files (since 0.8) */
static const unsigned int BLOCKFILE_CHUNK_SIZE = 0x1000000; // 16 MiB
/** The pre-allocation chunk size for rev?????.dat files (since 0.8) */
static const unsigned int UNDOFILE_CHUNK_SIZE = 0x100000; // 1 MiB

/** Maximum number of script-checking threads allowed */
static const int MAX_SCRIPTCHECK_THREADS = 16;
/** -par default (number of script-checking threads, 0 = auto) */
static const int DEFAULT_SCRIPTCHECK_THREADS = 0;
/** Number of blocks that can be requested at any given time from a single peer. */
static const int MAX_BLOCKS_IN_TRANSIT_PER_PEER = 16;
/** Timeout in seconds during which a peer must stall block download progress before being disconnected. */
static const unsigned int BLOCK_STALLING_TIMEOUT = 2;
/** Number of headers sent in one getheaders result. We rely on the assumption that if a peer sends
 *  less than this number, we reached its tip. Changing this value is a protocol upgrade. */
static const unsigned int MAX_HEADERS_RESULTS = 2000;
/** Maximum depth of blocks we're willing to serve as compact blocks to peers
 *  when requested. For older blocks, a regular BLOCK response will be sent. */
static const int MAX_CMPCTBLOCK_DEPTH = 5;
/** Maximum depth of blocks we're willing to respond to GETBLOCKTXN requests for. */
static const int MAX_BLOCKTXN_DEPTH = 10;
/** Size of the "block download window": how far ahead of our current height do we fetch?
 *  Larger windows tolerate larger download speed differences between peer, but increase the potential
 *  degree of disordering of blocks on disk (which make reindexing and in the future perhaps pruning
 *  harder). We'll probably want to make this a per-peer adaptive value at some point. */
static const unsigned int BLOCK_DOWNLOAD_WINDOW = 1024;
/** Time to wait (in seconds) between writing blocks/block index to disk. */
static const unsigned int DATABASE_WRITE_INTERVAL = 60 * 60;
/** Time to wait (in seconds) between flushing chainstate to disk. */
static const unsigned int DATABASE_FLUSH_INTERVAL = 24 * 60 * 60;
/** Maximum length of reject messages. */
static const unsigned int MAX_REJECT_MESSAGE_LENGTH = 111;
/** Average delay between local address broadcasts in seconds. */
static const unsigned int AVG_LOCAL_ADDRESS_BROADCAST_INTERVAL = 24 * 24 * 60;
/** Average delay between peer address broadcasts in seconds. */
static const unsigned int AVG_ADDRESS_BROADCAST_INTERVAL = 30;
/** Average delay between trickled inventory transmissions in seconds.
 *  Blocks and whitelisted receivers bypass this, outbound peers get half this delay. */
static const unsigned int INVENTORY_BROADCAST_INTERVAL = 5;
/** Maximum number of inventory items to send per transmission.
 *  Limits the impact of low-fee transaction floods. */
static const unsigned int INVENTORY_BROADCAST_MAX = 7 * INVENTORY_BROADCAST_INTERVAL;
/** Average delay between feefilter broadcasts in seconds. */
static const unsigned int AVG_FEEFILTER_BROADCAST_INTERVAL = 10 * 60;
/** Maximum feefilter broadcast delay after significant change. */
static const unsigned int MAX_FEEFILTER_CHANGE_DELAY = 5 * 60;
/** Block download timeout base, expressed in millionths of the block interval (i.e. 10 min) */
static const int64_t BLOCK_DOWNLOAD_TIMEOUT_BASE = 1000000;
/** Additional block download timeout per parallel downloading peer (i.e. 5 min) */
static const int64_t BLOCK_DOWNLOAD_TIMEOUT_PER_PEER = 500000;

static const unsigned int DEFAULT_LIMITFREERELAY = 0;
static const bool DEFAULT_RELAYPRIORITY = true;
static const int64_t DEFAULT_MAX_TIP_AGE = 24 * 60 * 60;

/** Default for -permitbaremultisig */
static const bool DEFAULT_PERMIT_BAREMULTISIG = true;
static const bool DEFAULT_CHECKPOINTS_ENABLED = true;
static const bool DEFAULT_TXINDEX = false;
static const unsigned int DEFAULT_BANSCORE_THRESHOLD = 100;

static const bool DEFAULT_TESTSAFEMODE = false;
/** Default for -mempoolreplacement */
static const bool DEFAULT_ENABLE_REPLACEMENT = true;
/** Default for using fee filter */
static const bool DEFAULT_FEEFILTER = true;

/** Maximum number of headers to announce when relaying blocks with headers message.*/
static const unsigned int MAX_BLOCKS_TO_ANNOUNCE = 8;

/** Maximum number of unconnecting headers announcements before DoS score */
static const int MAX_UNCONNECTING_HEADERS = 10;

static const bool DEFAULT_PEERBLOOMFILTERS = true;

struct BlockHasher
{
    size_t operator()(const uint256& hash) const { return hash.GetCheapHash(); }
};

extern CScript COINBASE_FLAGS;
extern CCriticalSection cs_main;
extern CTxMemPool mempool;
typedef boost::unordered_map<uint256, CBlockIndex*, BlockHasher> BlockMap;
extern BlockMap mapBlockIndex;
extern uint64_t nLastBlockTx;
extern uint64_t nLastBlockSize;
extern uint64_t nLastBlockWeight;
extern const std::string strMessageMagic;
extern CWaitableCriticalSection csBestBlock;
extern CConditionVariable cvBlockChange;
extern bool fImporting;
extern bool fReindex;
extern int nScriptCheckThreads;
extern bool fTxIndex;
extern bool fIsBareMultisigStd;
extern bool fRequireStandard;
extern bool fCheckBlockIndex;
extern bool fCheckpointsEnabled;
extern size_t nCoinCacheUsage;
/** A fee rate smaller than this is considered zero fee (for relaying, mining and transaction creation) */
extern CFeeRate minRelayTxFee;
/** Absolute maximum transaction fee (in satoshis) used by wallet and mempool (rejects high fee in sendrawtransaction) */
extern CAmount maxTxFee;
/** If the tip is older than this (in seconds), the node is considered to be in initial block download. */
extern int64_t nMaxTipAge;
extern bool fEnableReplacement;

/** Best header we've seen so far (used for getheaders queries' starting points). */
extern CBlockIndex *pindexBestHeader;

/** Minimum disk space required - used in CheckDiskSpace() */
static const uint64_t nMinDiskSpace = 52428800;

/** Pruning-related variables and constants */
/** True if any block files have ever been pruned. */
extern bool fHavePruned;
/** True if we're running in -prune mode. */
extern bool fPruneMode;
/** Number of MiB of block files that we're trying to stay below. */
extern uint64_t nPruneTarget;
/** Block files containing a block-height within MIN_BLOCKS_TO_KEEP of chainActive.Tip() will not be pruned. */
static const unsigned int MIN_BLOCKS_TO_KEEP = 288;

static const signed int DEFAULT_CHECKBLOCKS = 6;
static const unsigned int DEFAULT_CHECKLEVEL = 3;

// Require that user allocate at least 550MB for block & undo files (blk???.dat and rev???.dat)
// At 1MB per block, 288 blocks = 288MB.
// Add 15% for Undo data = 331MB
// Add 20% for Orphan block rate = 397MB
// We want the low water mark after pruning to be at least 397 MB and since we prune in
// full block file chunks, we need the high water mark which triggers the prune to be
// one 128MB block file + added 15% undo data = 147MB greater for a total of 545MB
// Setting the target to > than 550MB will make it likely we can respect the target.
static const uint64_t MIN_DISK_SPACE_FOR_BLOCK_FILES = 550 * 1024 * 1024;

/** 
 * Process an incoming block. This only returns after the best known valid
 * block is made active. Note that it does not, however, guarantee that the
 * specific block passed to it has been checked for validity!
 *
 * If you want to *possibly* get feedback on whether pblock is valid, you must
 * install a CValidationInterface (see validationinterface.h) - this will have
 * its BlockChecked method called whenever *any* block completes validation.
 *
 * Note that we guarantee that either the proof-of-work is valid on pblock, or
 * (and possibly also) BlockChecked will have been called.
 * 
 * @param[in]   pblock  The block we want to process.
 * @param[in]   fForceProcessing Process this block even if unrequested; used for non-network block sources and whitelisted peers.
 * @param[out]  dbp     The already known disk position of pblock, or NULL if not yet stored.
 * @param[out]  fNewBlock A boolean which is set to indicate if the block was first received via this call
 * @return True if state.IsValid()
 */
<<<<<<< HEAD
bool ProcessNewBlock(CValidationState& state, const CChainParams& chainparams, CNode* pfrom, const CBlock* pblock, bool fForceProcessing, const CDiskBlockPos* dbp, bool fMayBanPeerIfInvalid);
/** Process an incoming transaction */
void ProcessTransaction(CTransaction &tx);
=======
bool ProcessNewBlock(const CChainParams& chainparams, const CBlock* pblock, bool fForceProcessing, const CDiskBlockPos* dbp, bool* fNewBlock);
>>>>>>> 0c577f26
/** Check whether enough disk space is available for an incoming block */
bool CheckDiskSpace(uint64_t nAdditionalBytes = 0);
/** Open a block file (blk?????.dat) */
FILE* OpenBlockFile(const CDiskBlockPos &pos, bool fReadOnly = false);
/** Open an undo file (rev?????.dat) */
FILE* OpenUndoFile(const CDiskBlockPos &pos, bool fReadOnly = false);
/** Translation to a filesystem path */
boost::filesystem::path GetBlockPosFilename(const CDiskBlockPos &pos, const char *prefix);
/** Import blocks from an external file */
bool LoadExternalBlockFile(const CChainParams& chainparams, FILE* fileIn, CDiskBlockPos *dbp = NULL);
/** Initialize a new block tree database + block data on disk */
bool InitBlockIndex(const CChainParams& chainparams);
/** Load the block tree and coins database from disk */
bool LoadBlockIndex(const CChainParams& chainparams);
/** Unload database information */
void UnloadBlockIndex();
/** Run an instance of the script checking thread */
void ThreadScriptCheck();
/** Check whether we are doing an initial block download (synchronizing from disk or network) */
bool IsInitialBlockDownload();
/** Format a string that describes several potential problems detected by the core.
 * strFor can have three values:
 * - "rpc": get critical warnings, which should put the client in safe mode if non-empty
 * - "statusbar": get all warnings
 * - "gui": get all warnings, translated (where possible) for GUI
 * This function only returns the highest priority warning of the set selected by strFor.
 */
std::string GetWarnings(const std::string& strFor);
/** Retrieve a transaction (from memory pool, or from disk, if possible) */
bool GetTransaction(const uint256 &hash, CTransaction &tx, const Consensus::Params& params, uint256 &hashBlock, bool fAllowSlow = false);
/** Find the best known block, and make it the tip of the block chain */
bool ActivateBestChain(CValidationState& state, const CChainParams& chainparams, const CBlock* pblock = NULL);
CAmount GetBlockSubsidy(int nHeight, const Consensus::Params& consensusParams);

/**
 * Prune block and undo files (blk???.dat and undo???.dat) so that the disk space used is less than a user-defined target.
 * The user sets the target (in MB) on the command line or in config file.  This will be run on startup and whenever new
 * space is allocated in a block or undo file, staying below the target. Changing back to unpruned requires a reindex
 * (which in this case means the blockchain must be re-downloaded.)
 *
 * Pruning functions are called from FlushStateToDisk when the global fCheckForPruning flag has been set.
 * Block and undo files are deleted in lock-step (when blk00003.dat is deleted, so is rev00003.dat.)
 * Pruning cannot take place until the longest chain is at least a certain length (100000 on mainnet, 1000 on testnet, 1000 on regtest).
 * Pruning will never delete a block within a defined distance (currently 288) from the active chain's tip.
 * The block index is updated by unsetting HAVE_DATA and HAVE_UNDO for any blocks that were stored in the deleted files.
 * A db flag records the fact that at least some block files have been pruned.
 *
 * @param[out]   setFilesToPrune   The set of file indices that can be unlinked will be returned
 */
void FindFilesToPrune(std::set<int>& setFilesToPrune, uint64_t nPruneAfterHeight);

/**
 *  Actually unlink the specified files
 */
void UnlinkPrunedFiles(std::set<int>& setFilesToPrune);

/** Create a new block index entry for a given block hash */
CBlockIndex * InsertBlockIndex(uint256 hash);
/** Flush all state, indexes and buffers to disk. */
void FlushStateToDisk();
/** Prune block files and flush state to disk. */
void PruneAndFlush();

/** (try to) add transaction to memory pool **/
bool AcceptToMemoryPool(CTxMemPool& pool, CValidationState &state, const CTransaction &tx, bool fLimitFree,
                        bool* pfMissingInputs, bool fOverrideMempoolLimit=false, const CAmount nAbsurdFee=0);

/** (try to) add transaction to memory pool with a specified acceptance time **/
bool AcceptToMemoryPoolWithTime(CTxMemPool& pool, CValidationState &state, const CTransaction &tx, bool fLimitFree,
                        bool* pfMissingInputs, int64_t nAcceptTime, bool fOverrideMempoolLimit=false, const CAmount nAbsurdFee=0);

/** Convert CValidationState to a human-readable message for logging */
std::string FormatStateMessage(const CValidationState &state);

/** Get the BIP9 state for a given deployment at the current tip. */
ThresholdState VersionBitsTipState(const Consensus::Params& params, Consensus::DeploymentPos pos);

/** Get the block height at which the BIP9 deployment switched into the state for the block building on the current tip. */
int VersionBitsTipStateSinceHeight(const Consensus::Params& params, Consensus::DeploymentPos pos);

/** 
 * Count ECDSA signature operations the old-fashioned (pre-0.6) way
 * @return number of sigops this transaction's outputs will produce when spent
 * @see CTransaction::FetchInputs
 */
unsigned int GetLegacySigOpCount(const CTransaction& tx);

/**
 * Count ECDSA signature operations in pay-to-script-hash inputs.
 * 
 * @param[in] mapInputs Map of previous transactions that have outputs we're spending
 * @return maximum number of sigops required to validate this transaction's inputs
 * @see CTransaction::FetchInputs
 */
unsigned int GetP2SHSigOpCount(const CTransaction& tx, const CCoinsViewCache& mapInputs);

/**
 * Compute total signature operation cost of a transaction.
 * @param[in] tx     Transaction for which we are computing the cost
 * @param[in] inputs Map of previous transactions that have outputs we're spending
 * @param[out] flags Script verification flags
 * @return Total signature operation cost of tx
 */
int64_t GetTransactionSigOpCost(const CTransaction& tx, const CCoinsViewCache& inputs, int flags);

/**
 * Check whether all inputs of this transaction are valid (no double spends, scripts & sigs, amounts)
 * This does not modify the UTXO set. If pvChecks is not NULL, script checks are pushed onto it
 * instead of being performed inline.
 */
bool CheckInputs(const CTransaction& tx, CValidationState &state, const CCoinsViewCache &view, bool fScriptChecks,
                 unsigned int flags, bool cacheStore, PrecomputedTransactionData& txdata, std::vector<CScriptCheck> *pvChecks = NULL);

/** Apply the effects of this transaction on the UTXO set represented by view */
void UpdateCoins(const CTransaction& tx, CCoinsViewCache& inputs, int nHeight);

/** Transaction validation functions */

/** Context-independent validity checks */
bool CheckTransaction(const CTransaction& tx, CValidationState& state, bool fCheckDuplicateInputs=true);

namespace Consensus {

/**
 * Check whether all inputs of this transaction are valid (no double spends and amounts)
 * This does not modify the UTXO set. This does not check scripts and sigs.
 * Preconditions: tx.IsCoinBase() is false.
 */
bool CheckTxInputs(const CTransaction& tx, CValidationState& state, const CCoinsViewCache& inputs, int nSpendHeight);

} // namespace Consensus

/**
 * Check if transaction is final and can be included in a block with the
 * specified height and time. Consensus critical.
 */
bool IsFinalTx(const CTransaction &tx, int nBlockHeight, int64_t nBlockTime);

/**
 * Check if transaction will be final in the next block to be created.
 *
 * Calls IsFinalTx() with current block height and appropriate block time.
 *
 * See consensus/consensus.h for flag definitions.
 */
bool CheckFinalTx(const CTransaction &tx, int flags = -1);

/**
 * Test whether the LockPoints height and time are still valid on the current chain
 */
bool TestLockPointValidity(const LockPoints* lp);

/**
 * Check if transaction is final per BIP 68 sequence numbers and can be included in a block.
 * Consensus critical. Takes as input a list of heights at which tx's inputs (in order) confirmed.
 */
bool SequenceLocks(const CTransaction &tx, int flags, std::vector<int>* prevHeights, const CBlockIndex& block);

/**
 * Check if transaction will be BIP 68 final in the next block to be created.
 *
 * Simulates calling SequenceLocks() with data from the tip of the current active chain.
 * Optionally stores in LockPoints the resulting height and time calculated and the hash
 * of the block needed for calculation or skips the calculation and uses the LockPoints
 * passed in for evaluation.
 * The LockPoints should not be considered valid if CheckSequenceLocks returns false.
 *
 * See consensus/consensus.h for flag definitions.
 */
bool CheckSequenceLocks(const CTransaction &tx, int flags, LockPoints* lp = NULL, bool useExistingLockPoints = false);

/**
 * Closure representing one script verification
 * Note that this stores references to the spending transaction 
 */
class CScriptCheck
{
private:
    CScript scriptPubKey;
    CAmount amount;
    const CTransaction *ptxTo;
    unsigned int nIn;
    unsigned int nFlags;
    bool cacheStore;
    ScriptError error;
    PrecomputedTransactionData *txdata;

public:
    CScriptCheck(): amount(0), ptxTo(0), nIn(0), nFlags(0), cacheStore(false), error(SCRIPT_ERR_UNKNOWN_ERROR) {}
    CScriptCheck(const CCoins& txFromIn, const CTransaction& txToIn, unsigned int nInIn, unsigned int nFlagsIn, bool cacheIn, PrecomputedTransactionData* txdataIn) :
        scriptPubKey(txFromIn.vout[txToIn.vin[nInIn].prevout.n].scriptPubKey), amount(txFromIn.vout[txToIn.vin[nInIn].prevout.n].nValue),
        ptxTo(&txToIn), nIn(nInIn), nFlags(nFlagsIn), cacheStore(cacheIn), error(SCRIPT_ERR_UNKNOWN_ERROR), txdata(txdataIn) { }

    bool operator()();

    void swap(CScriptCheck &check) {
        scriptPubKey.swap(check.scriptPubKey);
        std::swap(ptxTo, check.ptxTo);
        std::swap(amount, check.amount);
        std::swap(nIn, check.nIn);
        std::swap(nFlags, check.nFlags);
        std::swap(cacheStore, check.cacheStore);
        std::swap(error, check.error);
        std::swap(txdata, check.txdata);
    }

    ScriptError GetScriptError() const { return error; }
};


/** Functions for disk access for blocks */
bool WriteBlockToDisk(const CBlock& block, CDiskBlockPos& pos, const CMessageHeader::MessageStartChars& messageStart);
bool ReadBlockFromDisk(CBlock& block, const CDiskBlockPos& pos, const Consensus::Params& consensusParams);
bool ReadBlockFromDisk(CBlock& block, const CBlockIndex* pindex, const Consensus::Params& consensusParams);

/** Functions for validating blocks and updating the block tree */

/** Context-independent validity checks */
bool CheckBlockHeader(const CBlockHeader& block, CValidationState& state, const Consensus::Params& consensusParams, bool fCheckPOW = true);
bool CheckBlock(const CBlock& block, CValidationState& state, const Consensus::Params& consensusParams, bool fCheckPOW = true, bool fCheckMerkleRoot = true);

/** Context-dependent validity checks.
 *  By "context", we mean only the previous block headers, but not the UTXO
 *  set; UTXO-related validity checks are done in ConnectBlock(). */
bool ContextualCheckBlockHeader(const CBlockHeader& block, CValidationState& state, const Consensus::Params& consensusParams, const CBlockIndex* pindexPrev, int64_t nAdjustedTime);
bool ContextualCheckBlock(const CBlock& block, CValidationState& state, const Consensus::Params& consensusParams, const CBlockIndex* pindexPrev);

/** Apply the effects of this block (with given index) on the UTXO set represented by coins.
 *  Validity checks that depend on the UTXO set are also done; ConnectBlock()
 *  can fail if those validity checks fail (among other reasons). */
bool ConnectBlock(const CBlock& block, CValidationState& state, CBlockIndex* pindex, CCoinsViewCache& coins,
                  const CChainParams& chainparams, bool fJustCheck = false);

/** Undo the effects of this block (with given index) on the UTXO set represented by coins.
 *  In case pfClean is provided, operation will try to be tolerant about errors, and *pfClean
 *  will be true if no problems were found. Otherwise, the return value will be false in case
 *  of problems. Note that in any case, coins may be modified. */
bool DisconnectBlock(const CBlock& block, CValidationState& state, const CBlockIndex* pindex, CCoinsViewCache& coins, bool* pfClean = NULL);

/** Check a block is completely valid from start to finish (only works on top of our current best block, with cs_main held) */
bool TestBlockValidity(CValidationState& state, const CChainParams& chainparams, const CBlock& block, CBlockIndex* pindexPrev, bool fCheckPOW = true, bool fCheckMerkleRoot = true);

/** Store block on disk. If dbp is non-NULL, the file is known to already reside on disk */
bool AcceptBlock(const CBlock& block, CValidationState& state, CBlockIndex **pindex, bool fRequested, CDiskBlockPos* dbp);

bool AcceptBlockHeader(const CBlockHeader& block, CValidationState& state, CBlockIndex** ppindex=NULL);

/** Check whether witness commitments are required for block. */
bool IsWitnessEnabled(const CBlockIndex* pindexPrev, const Consensus::Params& params);

/** When there are blocks in the active chain with missing data, rewind the chainstate and remove them from the block index */
bool RewindBlockIndex(const CChainParams& params);

/** Update uncommitted block structures (currently: only the witness nonce). This is safe for submitted blocks. */
void UpdateUncommittedBlockStructures(CBlock& block, const CBlockIndex* pindexPrev, const Consensus::Params& consensusParams);

/** Produce the necessary coinbase commitment for a block (modifies the hash, don't call for mined blocks). */
std::vector<unsigned char> GenerateCoinbaseCommitment(CBlock& block, const CBlockIndex* pindexPrev, const Consensus::Params& consensusParams);

/** RAII wrapper for VerifyDB: Verify consistency of the block and coin databases */
class CVerifyDB {
public:
    CVerifyDB();
    ~CVerifyDB();
    bool VerifyDB(const CChainParams& chainparams, CCoinsView *coinsview, int nCheckLevel, int nCheckDepth);
};

/** Find the last common block between the parameter chain and a locator. */
CBlockIndex* FindForkInGlobalIndex(const CChain& chain, const CBlockLocator& locator);

/** Mark a block as precious and reorganize. */
bool PreciousBlock(CValidationState& state, const CChainParams& params, CBlockIndex *pindex);

/** Mark a block as invalid. */
bool InvalidateBlock(CValidationState& state, const CChainParams& chainparams, CBlockIndex *pindex);

/** Remove invalidity status from a block and its descendants. */
bool ResetBlockFailureFlags(CBlockIndex *pindex);

/** The currently-connected chain of blocks (protected by cs_main). */
extern CChain chainActive;

/** Global variable that points to the active CCoinsView (protected by cs_main) */
extern CCoinsViewCache *pcoinsTip;

/** Global variable that points to the active block tree (protected by cs_main) */
extern CBlockTreeDB *pblocktree;

/**
 * Return the spend height, which is one more than the inputs.GetBestBlock().
 * While checking, GetBestBlock() refers to the parent block. (protected by cs_main)
 * This is also true for mempool checks.
 */
int GetSpendHeight(const CCoinsViewCache& inputs);

extern VersionBitsCache versionbitscache;

/**
 * Determine what nVersion a new block should use.
 */
int32_t ComputeBlockVersion(const CBlockIndex* pindexPrev, const Consensus::Params& params);

/** Reject codes greater or equal to this can be returned by AcceptToMemPool
 * for transactions, to signal internal conditions. They cannot and should not
 * be sent over the P2P network.
 */
static const unsigned int REJECT_INTERNAL = 0x100;
/** Too high fee. Can not be triggered by P2P transactions */
static const unsigned int REJECT_HIGHFEE = 0x100;
/** Transaction is already known (either in mempool or blockchain) */
static const unsigned int REJECT_ALREADY_KNOWN = 0x101;
/** Transaction conflicts with a transaction already known */
static const unsigned int REJECT_CONFLICT = 0x102;

/** Dump the mempool to disk. */
void DumpMempool();

/** Load the mempool from disk. */
bool LoadMempool();

// The following things handle network-processing logic
// (and should be moved to a separate file)

/** Register with a network node to receive its signals */
void RegisterNodeSignals(CNodeSignals& nodeSignals);
/** Unregister a network node */
void UnregisterNodeSignals(CNodeSignals& nodeSignals);

class PeerLogicValidation : public CValidationInterface {
private:
    CConnman* connman;

public:
    PeerLogicValidation(CConnman* connmanIn);

    virtual void UpdatedBlockTip(const CBlockIndex *pindexNew, const CBlockIndex *pindexFork, bool fInitialDownload);
    virtual void BlockChecked(const CBlock& block, const CValidationState& state);
};

struct CNodeStateStats {
    int nMisbehavior;
    int nSyncHeight;
    int nCommonHeight;
    std::vector<int> vHeightInFlight;
};

/** Get statistics from node state */
bool GetNodeStateStats(NodeId nodeid, CNodeStateStats &stats);
/** Increase a node's misbehavior score. */
void Misbehaving(NodeId nodeid, int howmuch);

/** Process protocol messages received from a given node */
bool ProcessMessages(CNode* pfrom, CConnman& connman);
/**
 * Send queued protocol messages to be sent to a give node.
 *
 * @param[in]   pto             The node which we are sending messages to.
 * @param[in]   connman         The connection manager for that node.
 */
bool SendMessages(CNode* pto, CConnman& connman);

#endif // BITCOIN_MAIN_H<|MERGE_RESOLUTION|>--- conflicted
+++ resolved
@@ -229,13 +229,9 @@
  * @param[out]  fNewBlock A boolean which is set to indicate if the block was first received via this call
  * @return True if state.IsValid()
  */
-<<<<<<< HEAD
-bool ProcessNewBlock(CValidationState& state, const CChainParams& chainparams, CNode* pfrom, const CBlock* pblock, bool fForceProcessing, const CDiskBlockPos* dbp, bool fMayBanPeerIfInvalid);
+bool ProcessNewBlock(const CChainParams& chainparams, const CBlock* pblock, bool fForceProcessing, const CDiskBlockPos* dbp, bool* fNewBlock);
 /** Process an incoming transaction */
 void ProcessTransaction(CTransaction &tx);
-=======
-bool ProcessNewBlock(const CChainParams& chainparams, const CBlock* pblock, bool fForceProcessing, const CDiskBlockPos* dbp, bool* fNewBlock);
->>>>>>> 0c577f26
 /** Check whether enough disk space is available for an incoming block */
 bool CheckDiskSpace(uint64_t nAdditionalBytes = 0);
 /** Open a block file (blk?????.dat) */
