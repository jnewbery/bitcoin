--- conflicted
+++ resolved
@@ -504,28 +504,8 @@
         strUsage += HelpMessageOpt("-rpcservertimeout=<n>", strprintf("Timeout during HTTP requests (default: %d)", DEFAULT_HTTP_SERVER_TIMEOUT));
     }
 
-<<<<<<< HEAD
-    if (mode == HMM_BITCOIN_QT)
-    {
-        strUsage += HelpMessageGroup(_("UI Options:"));
-        if (showDebug) {
-            strUsage += HelpMessageOpt("-allowselfsignedrootcertificates", "Allow self signed root certificates (default: 0)");
-        }
-        strUsage += HelpMessageOpt("-choosedatadir", _("Choose data directory on startup (default: 0)"));
-        strUsage += HelpMessageOpt("-lang=<lang>", _("Set language, for example \"de_DE\" (default: system locale)"));
-        strUsage += HelpMessageOpt("-min", _("Start minimized"));
-        strUsage += HelpMessageOpt("-rootcertificates=<file>", _("Set SSL root certificates for payment request (default: -system-)"));
-        strUsage += HelpMessageOpt("-splash", _("Show splash screen on startup (default: 1)"));
-        strUsage += HelpMessageOpt("-resetguisettings", _("Reset all settings changes made over the GUI"));
-        if (showDebug) {
-            strUsage += HelpMessageOpt("-uiplatform", "Select platform to customize UI for (one of windows, macosx, other; default: platform compiled on)");
-        }
-    }
-
     cclGlobals->UpdateUsage(strUsage);
 
-=======
->>>>>>> 3cd836c1
     return strUsage;
 }
 
